--- conflicted
+++ resolved
@@ -20,11 +20,7 @@
 #define REALM_GROUP_SHARED_HPP
 
 #ifdef REALM_DEBUG
-<<<<<<< HEAD
-#include <time.h> // usleep()
-=======
     #include <ctime> // usleep()
->>>>>>> a927a0c7
 #endif
 
 #include <functional>
