--- conflicted
+++ resolved
@@ -468,13 +468,8 @@
     }
     else {
         ObjectStore::apply_schema_changes(transaction(), m_schema_version, schema, version, m_config.schema_mode,
-<<<<<<< HEAD
-                                          required_changes, m_config.automatic_handle_backlicks_in_migrations);
+                                          required_changes, m_config.automatically_handle_backlinks_in_migrations);
         REALM_ASSERT_DEBUG(allow_complete_schema_view ||
-=======
-                                          required_changes, m_config.automatically_handle_backlinks_in_migrations);
-        REALM_ASSERT_DEBUG(additive ||
->>>>>>> 311579fc
                            (required_changes = ObjectStore::schema_from_group(read_group()).compare(schema)).empty());
     }
 
