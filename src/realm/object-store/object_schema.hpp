////////////////////////////////////////////////////////////////////////////
//
// Copyright 2015 Realm Inc.
//
// Licensed under the Apache License, Version 2.0 (the "License");
// you may not use this file except in compliance with the License.
// You may obtain a copy of the License at
//
// http://www.apache.org/licenses/LICENSE-2.0
//
// Unless required by applicable law or agreed to in writing, software
// distributed under the License is distributed on an "AS IS" BASIS,
// WITHOUT WARRANTIES OR CONDITIONS OF ANY KIND, either express or implied.
// See the License for the specific language governing permissions and
// limitations under the License.
//
////////////////////////////////////////////////////////////////////////////

#ifndef REALM_OBJECT_SCHEMA_HPP
#define REALM_OBJECT_SCHEMA_HPP

#include <realm/keys.hpp>
#include <realm/string_data.hpp>

#include <string>
#include <vector>

namespace realm {
class Group;
class Schema;
class Table;
enum class PropertyType : unsigned short;
namespace schema {
struct ObjectSchemaValidationException;
}
struct Property;

enum SchemaValidationMode { Basic = 0, SyncPBS = 1, RejectEmbeddedOrphans = 2, SyncFLX = 4 };

class ObjectSchema {
public:
    /// The type of tables supported by a realm.
    /// Note: Enumeration value assignments must be kept in sync with <realm/table.hpp>.
    enum class ObjectType : uint8_t { TopLevel = 0, Embedded = 0x1, TopLevelAsymmetric = 0x2 };

    ObjectSchema();
    ObjectSchema(std::string name, std::initializer_list<Property> persisted_properties);
    ObjectSchema(std::string name, ObjectType table_type, std::initializer_list<Property> persisted_properties);
    ObjectSchema(std::string name, std::initializer_list<Property> persisted_properties,
                 std::initializer_list<Property> computed_properties, std::string name_alias = "");
    ObjectSchema(std::string name, ObjectType table_type, std::initializer_list<Property> persisted_properties,
                 std::initializer_list<Property> computed_properties, std::string name_alias = "");
    ~ObjectSchema();

    ObjectSchema(ObjectSchema const&) = default;
    ObjectSchema(ObjectSchema&&) noexcept = default;
    ObjectSchema& operator=(ObjectSchema const&) = default;
    ObjectSchema& operator=(ObjectSchema&&) noexcept = default;

    // create object schema from existing table
    // if no table key is provided it is looked up in the group
    ObjectSchema(Group const& group, StringData name, TableKey key);

    std::string name;
    std::vector<Property> persisted_properties;
    std::vector<Property> computed_properties;
    std::string primary_key;
    TableKey table_key;
    ObjectType table_type = ObjectType::TopLevel;
    std::string alias;

    Property* property_for_public_name(StringData public_name) noexcept;
    const Property* property_for_public_name(StringData public_name) const noexcept;
    Property* property_for_name(StringData name) noexcept;
    const Property* property_for_name(StringData name) const noexcept;
    Property* primary_key_property() noexcept
    {
        return property_for_name(primary_key);
    }
    const Property* primary_key_property() const noexcept
    {
        return property_for_name(primary_key);
    }
    bool property_is_computed(Property const& property) const noexcept;

<<<<<<< HEAD
    void validate(Schema const& schema, std::vector<schema::ObjectSchemaValidationException>& exceptions,
                  bool for_sync) const;
=======
    void validate(Schema const& schema, std::vector<ObjectSchemaValidationException>& exceptions,
                  SchemaValidationMode validation_mode) const;
>>>>>>> 22dc5dbf

    friend bool operator==(ObjectSchema const& a, ObjectSchema const& b) noexcept;

    static PropertyType from_core_type(ColumnType type);
    static PropertyType from_core_type(ColKey col);

private:
    void set_primary_key_property() noexcept;
};

inline std::ostream& operator<<(std::ostream& o, ObjectSchema::ObjectType table_type)
{
    switch (table_type) {
        case ObjectSchema::ObjectType::TopLevel:
            return o << "TopLevel";
        case ObjectSchema::ObjectType::Embedded:
            return o << "Embedded";
        case ObjectSchema::ObjectType::TopLevelAsymmetric:
            return o << "TopLevelAsymmetric";
    }
    return o << "Invalid table type: " << uint8_t(table_type);
}

} // namespace realm

#endif /* defined(REALM_OBJECT_SCHEMA_HPP) */<|MERGE_RESOLUTION|>--- conflicted
+++ resolved
@@ -83,13 +83,8 @@
     }
     bool property_is_computed(Property const& property) const noexcept;
 
-<<<<<<< HEAD
     void validate(Schema const& schema, std::vector<schema::ObjectSchemaValidationException>& exceptions,
-                  bool for_sync) const;
-=======
-    void validate(Schema const& schema, std::vector<ObjectSchemaValidationException>& exceptions,
                   SchemaValidationMode validation_mode) const;
->>>>>>> 22dc5dbf
 
     friend bool operator==(ObjectSchema const& a, ObjectSchema const& b) noexcept;
 
