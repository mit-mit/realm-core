--- conflicted
+++ resolved
@@ -160,16 +160,6 @@
             throw InvalidArgument(ErrorCodes::IllegalCombination,
                                   "Cannot specify a partition value when flexible sync is enabled");
         }
-<<<<<<< HEAD
-        // TODO(RCORE-912) we definitely do want to support this, but until its implemented we should prevent users
-        // from using something that is currently broken.
-        if (config.sync_config->flx_sync_requested &&
-            config.sync_config->client_resync_mode != ClientResyncMode::Manual) {
-            throw InvalidArgument(ErrorCodes::IllegalCombination,
-                                  "Only manual client resets are supported with flexible sync");
-        }
-=======
->>>>>>> 4a46a176
     }
 #endif
 
