/*************************************************************************
 *
 * REALM CONFIDENTIAL
 * __________________
 *
 *  [2011] - [2012] Realm Inc
 *  All Rights Reserved.
 *
 * NOTICE:  All information contained herein is, and remains
 * the property of Realm Incorporated and its suppliers,
 * if any.  The intellectual and technical concepts contained
 * herein are proprietary to Realm Incorporated
 * and its suppliers and may be covered by U.S. and Foreign Patents,
 * patents in process, and are protected by trade secret or copyright law.
 * Dissemination of this information or reproduction of this material
 * is strictly forbidden unless prior written permission is obtained
 * from Realm Incorporated.
 *
 **************************************************************************/

#ifndef REALM_GROUP_HPP
#define REALM_GROUP_HPP

#include <functional>
#include <string>
#include <vector>
#include <map>
#include <stdexcept>

#include <realm/util/features.h>
#include <realm/exceptions.hpp>
#include <realm/impl/input_stream.hpp>
#include <realm/impl/output_stream.hpp>
#include <realm/table.hpp>
#include <realm/table_basic_fwd.hpp>
#include <realm/alloc_slab.hpp>

namespace realm {

class SharedGroup;
namespace _impl {
class GroupFriend;
class TransactLogConvenientEncoder;
class TransactLogParser;
}


/// A group is a collection of named tables.
///
/// Tables occur in the group in an unspecified order, but an order that
/// generally remains fixed. The order is guaranteed to remain fixed between two
/// points in time if no tables are added to, or removed from the group during
/// that time. When tables are added to, or removed from the group, the order
/// may change arbitrarily.
///
/// If `table` is a table accessor attached to a group-level table, and `group`
/// is a group accessor attached to the group, then the following is guaranteed,
/// even after a change in the table order:
///
/// \code{.cpp}
///
///     table == group.get_table(table.get_index_in_group())
///
/// \endcode
///
class Group: private Table::Parent {
public:
    /// Construct a free-standing group. This group instance will be
    /// in the attached state, but neither associated with a file, nor
    /// with an external memory buffer.
    Group();

    enum OpenMode {
        /// Open in read-only mode. Fail if the file does not already exist.
        mode_ReadOnly,
        /// Open in read/write mode. Create the file if it doesn't exist.
        mode_ReadWrite,
        /// Open in read/write mode. Fail if the file does not already exist.
        mode_ReadWriteNoCreate
    };

    /// Equivalent to calling open(const std::string&, const char*, OpenMode)
    /// on an unattached group accessor.
    explicit Group(const std::string& file, const char* encryption_key = 0, OpenMode = mode_ReadOnly);

    /// Equivalent to calling open(BinaryData, bool) on an unattached
    /// group accessor. Note that if this constructor throws, the
    /// ownership of the memory buffer will remain with the caller,
    /// regardless of whether \a take_ownership is set to `true` or
    /// `false`.
    explicit Group(BinaryData, bool take_ownership = true);

    struct unattached_tag {};

    /// Create a Group instance in its unattached state. It may then
    /// be attached to a database file later by calling one of the
    /// open() methods. You may test whether this instance is
    /// currently in its attached state by calling
    /// is_attached(). Calling any other method (except the
    /// destructor) while in the unattached state has undefined
    /// behavior.
    Group(unattached_tag) noexcept;

    // FIXME: Implement a proper copy constructor (fairly trivial).
    Group(const Group&) = delete;

    ~Group() noexcept override;

    /// Attach this Group instance to the specified database file.
    ///
    /// By default, the specified file is opened in read-only mode
    /// (mode_ReadOnly). This allows opening a file even when the
    /// caller lacks permission to write to that file. The opened
    /// group may still be modified freely, but the changes cannot be
    /// written back to the same file using the commit() function. An
    /// attempt to do that, will cause an exception to be thrown. When
    /// opening in read-only mode, it is an error if the specified
    /// file does not already exist in the file system.
    ///
    /// Alternatively, the file can be opened in read/write mode
    /// (mode_ReadWrite). This allows use of the commit() function,
    /// but, of course, it also requires that the caller has
    /// permission to write to the specified file. When opening in
    /// read-write mode, an attempt to create the specified file will
    /// be made, if it does not already exist in the file system.
    ///
    /// In any case, if the file already exists, it must contain a
    /// valid Realm database. In many cases invalidity will be
    /// detected and cause the InvalidDatabase exception to be thrown,
    /// but you should not rely on it.
    ///
    /// Note that changes made to the database via a Group instance
    /// are not automatically committed to the specified file. You
    /// may, however, at any time, explicitly commit your changes by
    /// calling the commit() method, provided that the specified
    /// open-mode is not mode_ReadOnly. Alternatively, you may call
    /// write() to write the entire database to a new file. Writing
    /// the database to a new file does not end, or in any other way
    /// change the association between the Group instance and the file
    /// that was specified in the call to open().
    ///
    /// A file that is passed to Group::open(), may not be modified by
    /// a third party until after the Group object is
    /// destroyed. Behavior is undefined if a file is modified by a
    /// third party while any Group object is associated with it.
    ///
    /// Calling open() on a Group instance that is already in the
    /// attached state has undefined behavior.
    ///
    /// Accessing a Realm database file through manual construction
    /// of a Group object does not offer any level of thread safety or
    /// transaction safety. When any of those kinds of safety are a
    /// concern, consider using a SharedGroup instead. When accessing
    /// a database file in read/write mode through a manually
    /// constructed Group object, it is entirely the responsibility of
    /// the application that the file is not accessed in any way by a
    /// third party during the life-time of that group object. It is,
    /// on the other hand, safe to concurrently access a database file
    /// by multiple manually created Group objects, as long as all of
    /// them are opened in read-only mode, and there is no other party
    /// that modifies the file concurrently.
    ///
    /// Do not call this function on a group instance that is managed
    /// by a shared group. Doing so will result in undefined behavior.
    ///
    /// Even if this function throws, it may have the side-effect of
    /// creating the specified file, and the file may get left behind
    /// in an invalid state. Of course, this can only happen if
    /// read/write mode (mode_ReadWrite) was requested, and the file
    /// did not already exist.
    ///
    /// \param file File system path to a Realm database file.
    ///
    /// \param encryption_key 32-byte key used to encrypt and decrypt
    /// the database file, or nullptr to disable encryption.
    ///
    /// \param mode Specifying a mode that is not mode_ReadOnly
    /// requires that the specified file can be opened in read/write
    /// mode. In general there is no reason to open a group in
    /// read/write mode unless you want to be able to call
    /// Group::commit().
    ///
    /// \throw util::File::AccessError If the file could not be
    /// opened. If the reason corresponds to one of the exception
    /// types that are derived from util::File::AccessError, the
    /// derived exception type is thrown. Note that InvalidDatabase is
    /// among these derived exception types.
    void open(const std::string& file, const char* encryption_key = 0,
              OpenMode mode = mode_ReadOnly);

    /// Attach this Group instance to the specified memory buffer.
    ///
    /// This is similar to constructing a group from a file except
    /// that in this case the database is assumed to be stored in the
    /// specified memory buffer.
    ///
    /// If \a take_ownership is `true`, you pass the ownership of the
    /// specified buffer to the group. In this case the buffer will
    /// eventually be freed using std::free(), so the buffer you pass,
    /// must have been allocated using std::malloc().
    ///
    /// On the other hand, if \a take_ownership is set to `false`, it
    /// is your responsibility to keep the memory buffer alive during
    /// the lifetime of the group, and in case the buffer needs to be
    /// deallocated afterwards, that is your responsibility too.
    ///
    /// If this function throws, the ownership of the memory buffer
    /// will remain with the caller, regardless of whether \a
    /// take_ownership is set to `true` or `false`.
    ///
    /// Calling open() on a Group instance that is already in the
    /// attached state has undefined behavior.
    ///
    /// Do not call this function on a group instance that is managed
    /// by a shared group. Doing so will result in undefined behavior.
    ///
    /// \throw InvalidDatabase If the specified buffer does not appear
    /// to contain a valid database.
    void open(BinaryData, bool take_ownership = true);

    /// A group may be created in the unattached state, and then later
    /// attached to a file with a call to open(). Calling any method
    /// other than open(), and is_attached() on an unattached instance
    /// results in undefined behavior.
    bool is_attached() const noexcept;

    /// Returns true if, and only if the number of tables in this
    /// group is zero.
    bool is_empty() const noexcept;

    /// Returns the number of tables in this group.
    size_t size() const;

    //@{

    /// has_table() returns true if, and only if this group contains a table
    /// with the specified name.
    ///
    /// find_table() returns the index of the first table in this group with the
    /// specified name, or `realm::not_found` if this group does not contain a
    /// table with the specified name.
    ///
    /// get_table_name() returns the name of table at the specified index.
    ///
    /// The versions of get_table(), that accepts a \a name argument, return the
    /// first table with the specified name, or null if no such table exists.
    ///
    /// add_table() adds a table with the specified name to this group. It
    /// throws TableNameInUse if \a require_unique_name is true and \a name
    /// clashes with the name of an existing table. If \a require_unique_name is
    /// false, it is possible to add more than one table with the same
    /// name. Whenever a table is added, the order of the preexisting tables may
    /// change arbitrarily, and the new table may not end up as the last one
    /// either. But know that you can always call Table::get_index_in_group() on
    /// the returned table accessor to find out at which index it ends up.
    ///
    /// get_or_add_table() checks if a table exists in this group with the specified
    /// name. If it doesn't exist, a table is created.
    ///
    /// get_or_insert_table() works slightly differently from get_or_add_table(),
    /// in that it considers the position of the requested table as part of that
    /// table's identifying "key", in addition to the name.
    ///
    /// remove_table() removes the specified table from this group. A table can
    /// be removed only when it is not the target of a link column of a
    /// different table. Whenever a table is removed, the order of the remaining
    /// tables may change arbitrarily.
    ///
    /// rename_table() changes the name of a preexisting table. If \a
    /// require_unique_name is false, it becomes possible to have more than one
    /// table with a given name in a single group.
    ///
    /// The template functions work exactly like their non-template namesakes
    /// except as follows: The template versions of get_table() and
    /// get_or_add_table() throw DescriptorMismatch if the dynamic type of the
    /// specified table does not match the statically specified custom table
    /// type. The template versions of add_table() and get_or_add_table() set
    /// the dynamic type (descriptor) to match the statically specified custom
    /// table type.
    ///
    /// \tparam T An instance of the BasicTable class template.
    ///
    /// \param index Index of table in this group.
    ///
    /// \param name Name of table. All strings are valid table names as long as
    /// they are valid UTF-8 encodings and the number of bytes does not exceed
    /// `max_table_name_length`. A call to add_table() or get_or_add_table()
    /// with a name that is longer than `max_table_name_length` will cause an
    /// exception to be thrown.
    ///
    /// \param new_name New name for preexisting table.
    ///
    /// \param require_unique_name When set to true (the default), it becomes
    /// impossible to add a table with a name that is already in use, or to
    /// rename a table to a name that is already in use.
    ///
    /// \param was_added When specified, the boolean variable is set to true if
    /// the table was added, and to false otherwise. If the function throws, the
    /// boolean variable retains its original value.
    ///
    /// \return get_table(), add_table(), and get_or_add_table() return a table
    /// accessor attached to the requested (or added) table. get_table() may
    /// return null.
    ///
    /// \throw DescriptorMismatch Thrown by get_table() and get_or_add_table()
    /// tf the dynamic table type does not match the statically specified custom
    /// table type (\a T).
    ///
    /// \throw NoSuchTable Thrown by remove_table() and rename_table() if there
    /// is no table with the specified \a name.
    ///
    /// \throw TableNameInUse Thrown by add_table() if \a require_unique_name is
    /// true and \a name clashes with the name of a preexisting table. Thrown by
    /// rename_table() if \a require_unique_name is true and \a new_name clashes
    /// with the name of a preexisting table.
    ///
    /// \throw CrossTableLinkTarget Thrown by remove_table() if the specified
    /// table is the target of a link column of a different table.

    static const size_t max_table_name_length = 63;

    bool has_table(StringData name) const noexcept;
    size_t find_table(StringData name) const noexcept;
    StringData get_table_name(size_t table_ndx) const;

    TableRef get_table(size_t index);
    ConstTableRef get_table(size_t index) const;

    TableRef get_table(StringData name);
    ConstTableRef get_table(StringData name) const;

    TableRef add_table(StringData name, bool require_unique_name = true);
    TableRef insert_table(size_t idx, StringData name, bool require_unique_name = true);
    TableRef get_or_add_table(StringData name, bool* was_added = 0);
    TableRef get_or_insert_table(size_t index, StringData name, bool* was_added = nullptr);

    template<class T> BasicTableRef<T> get_table(size_t index);
    template<class T> BasicTableRef<const T> get_table(size_t index) const;

    template<class T> BasicTableRef<T> get_table(StringData name);
    template<class T> BasicTableRef<const T> get_table(StringData name) const;

    template<class T> BasicTableRef<T> add_table(StringData name, bool require_unique_name = true);
    template<class T> BasicTableRef<T> insert_table(size_t index, StringData name,
                                                    bool require_unique_name = true);
    template<class T> BasicTableRef<T> get_or_add_table(StringData name, bool* was_added = 0);
    template<class T> BasicTableRef<T> get_or_insert_table(size_t index, StringData name,
                                                           bool* was_added = nullptr);

    void remove_table(size_t index);
    void remove_table(StringData name);

    void rename_table(size_t index, StringData new_name, bool require_unique_name = true);
    void rename_table(StringData name, StringData new_name, bool require_unique_name = true);

    void move_table(size_t index_1, size_t index_2);

    //@}

    // Serialization

    /// Write this database to the specified output stream.
    ///
    /// \param pad If true, the file is padded to ensure the footer is aligned
    /// to the end of a page
    void write(std::ostream&, bool pad=false) const;

    /// Write this database to a new file. It is an error to specify a
    /// file that already exists. This is to protect against
    /// overwriting a database file that is currently open, which
    /// would cause undefined behaviour.
    ///
    /// \param file A filesystem path.
    ///
    /// \param encryption_key 32-byte key used to encrypt the database file,
    /// or nullptr to disable encryption.
    ///
    /// \throw util::File::AccessError If the file could not be
    /// opened. If the reason corresponds to one of the exception
    /// types that are derived from util::File::AccessError, the
    /// derived exception type is thrown. In particular,
    /// util::File::Exists will be thrown if the file exists already.
    void write(const std::string& file, const char* encryption_key=0) const;

    /// Write this database to a memory buffer.
    ///
    /// Ownership of the returned buffer is transferred to the
    /// caller. The memory will have been allocated using
    /// std::malloc().
    BinaryData write_to_mem() const;

    /// Commit changes to the attached file. This requires that the
    /// attached file is opened in read/write mode.
    ///
    /// Calling this function on an unattached group, a free-standing
    /// group, a group whose attached file is opened in read-only
    /// mode, a group that is attached to a memory buffer, or a group
    /// that is managed by a shared group, is an error and will result
    /// in undefined behavior.
    ///
    /// Table accesors will remain valid across the commit. Note that
    /// this is not the case when working with proper transactions.
    void commit();

    //@{
    /// Some operations on Tables in a Group can cause indirect changes to other
    /// fields, including in other Tables in the same Group. Specifically,
    /// removing a row will set any links to that row to null, and if it had the
    /// last strong links to other rows, will remove those rows. When this
    /// happens, The cascade notification handler will be called with a
    /// CascadeNotification containing information about what indirect changes
    /// will occur, before any changes are made.
    ///
    /// has_cascade_notification_handler() returns true if and only if there is
    /// currently a non-null notification handler registered.
    ///
    /// set_cascade_notification_handler() replaces the current handler (if any)
    /// with the passed in handler. Pass in nullptr to remove the current handler
    /// without registering a new one.
    ///
    /// CascadeNotification contains a vector of rows which will be removed and
    /// a vector of links which will be set to null (or removed, for entries in
    /// LinkLists).
    struct CascadeNotification {
        struct row {
            /// Non-zero iff the removal of this row is ordered
            /// (Table::remove()), as opposed to ordered
            /// (Table::move_last_over()). Implicit removals are always
            /// unordered.
            ///
            /// This flag does not take part in comparisons (operator==() and
            /// operator<()).
            size_t is_ordered_removal : 1;

            /// Index within group of a group-level table.
            size_t table_ndx : std::numeric_limits<size_t>::digits - 1;

            /// Row index which will be removed.
            size_t row_ndx;

            row(): is_ordered_removal(0) {}

            bool operator==(const row&) const noexcept;
            bool operator!=(const row&) const noexcept;

            /// Trivial lexicographic order
            bool operator<(const row&) const noexcept;
        };

        struct link {
            const Table* origin_table; ///< A group-level table.
            size_t origin_col_ndx; ///< Link column being nullified.
            size_t origin_row_ndx; ///< Row in column being nullified.
            /// The target row index which is being removed. Mostly relevant for
            /// LinkList (to know which entries are being removed), but also
            /// valid for Link.
            size_t old_target_row_ndx;
        };

        /// A sorted list of rows which will be removed by the current operation.
        std::vector<row> rows;

        /// An unordered list of links which will be nullified by the current
        /// operation.
        std::vector<link> links;
    };

    bool has_cascade_notification_handler() const noexcept;
    void set_cascade_notification_handler(std::function<void (const CascadeNotification&)> new_handler) noexcept;

    //@}

    //@{
    /// During sync operation, schema changes may happen at runtime as connected
    /// clients update their schema as part of an app update. Since this is a
    /// relatively rare event, no attempt is made at limiting the amount of work
    /// the handler is required to do to update its information about table and
    /// column indices (i.e., all table and column indices must be recalculated).
    ///
    /// At the time of writing, only additive schema changes may occur in that
    /// scenario.
    ///
    /// has_schema_change_notification_handler() returns true iff there is currently
    /// a non-null notification handler registered.
    ///
    /// set_schema_change_notification_handler() replaces the current handler (if any)
    /// with the passed in handler. Pass in nullptr to remove the current handler
    /// without registering a new one.

    bool has_schema_change_notification_handler() const noexcept;
    void set_schema_change_notification_handler(std::function<void()> new_handler) noexcept;

    //@}

    // Conversion
    template<class S> void to_json(S& out, size_t link_depth = 0,
        std::map<std::string, std::string>* renames = nullptr) const;
    void to_string(std::ostream& out) const;

    /// Compare two groups for equality. Two groups are equal if, and
    /// only if, they contain the same tables in the same order, that
    /// is, for each table T at index I in one of the groups, there is
    /// a table at index I in the other group that is equal to T.
    bool operator==(const Group&) const;

    /// Compare two groups for inequality. See operator==().
    bool operator!=(const Group& g) const { return !(*this == g); }

#ifdef REALM_DEBUG
    void verify() const;
    void print() const;
    void print_free() const;
    MemStats stats();
    void enable_mem_diagnostics(bool enable = true) { m_alloc.enable_debug(enable); }
    void to_dot(std::ostream&) const;
    void to_dot() const; // To std::cerr (for GDB)
    void to_dot(const char* file_path) const;
#else
    void verify() const {}
#endif

private:
    SlabAlloc m_alloc;

    /// `m_top` is the root node of the Realm, and has the following layout:
    ///
    /// <pre>
    ///
    ///   slot  value
    ///   -----------------------
    ///   1st   m_table_names
    ///   2nd   m_tables
    ///   3rd   Logical file size
    ///   4th   GroupWriter::m_free_positions (optional)
    ///   5th   GroupWriter::m_free_lengths   (optional)
    ///   6th   GroupWriter::m_free_versions  (optional)
    ///   7th   Transaction number / version  (optional)
    ///   8th   Synchronization history       (optional)
    ///
    ///
    /// </pre>
    ///
    /// The first three entries are mandatory. In files created by
    /// Group::write(), none of the optional entries are present. In files
    /// updated by Group::commit(), the 4th and 5th entry is present. In files
    /// updated by way of a transaction (SharedGroup::commit()), the 4th, 5th,
    /// 6th, and 7th entry is present.
    Array m_top;
    ArrayInteger m_tables;
    ArrayString m_table_names;

    static constexpr int s_sync_history_ndx_in_parent = 7;

    typedef std::vector<Table*> table_accessors;
    mutable table_accessors m_table_accessors;

    const bool m_is_shared;

    std::function<void (const CascadeNotification&)> m_notify_handler;
    std::function<void ()> m_schema_change_handler;

    struct shared_tag {};
    Group(shared_tag) noexcept;

    void init_array_parents() noexcept;

    /// If `top_ref` is not zero, attach this group accessor to the specified
    /// underlying node structure. If `top_ref` is zero, create a new node
    /// structure that represents an empty group, and attach this group accessor
    /// to it. It is an error to call this function on an already attached group
    /// accessor.
    void attach(ref_type top_ref);

    /// Detach this group accessor from the underlying node structure. If this
    /// group accessors is already in the detached state, this function does
    /// nothing (idempotency).
    void detach() noexcept;

    void attach_shared(ref_type new_top_ref, size_t new_file_size);

    void reset_free_space_tracking();

    void remap_and_update_refs(ref_type new_top_ref, size_t new_file_size);

    /// Recursively update refs stored in all cached array
    /// accessors. This includes cached array accessors in any
    /// currently attached table accessors. This ensures that the
    /// group instance itself, as well as any attached table accessor
    /// that exists across Group::commit() will remain valid. This
    /// function is not appropriate for use in conjunction with
    /// commits via shared group.
    void update_refs(ref_type top_ref, size_t old_baseline) noexcept;

    // Overriding method in ArrayParent
    void update_child_ref(size_t, ref_type) override;

    // Overriding method in ArrayParent
    ref_type get_child_ref(size_t) const noexcept override;

    // Overriding method in Table::Parent
    StringData get_child_name(size_t) const noexcept override;

    // Overriding method in Table::Parent
    void child_accessor_destroyed(Table*) noexcept override;

    // Overriding method in Table::Parent
    Group* get_parent_group() noexcept override;

    class TableWriter;
    class DefaultTableWriter;

    static void write(std::ostream&, TableWriter&, bool, uint_fast64_t = 0);

    typedef void (*DescSetter)(Table&);
    typedef bool (*DescMatcher)(const Spec&);

    Table* do_get_table(size_t table_ndx, DescMatcher desc_matcher);
    const Table* do_get_table(size_t table_ndx, DescMatcher desc_matcher) const;
    Table* do_get_table(StringData name, DescMatcher desc_matcher);
    const Table* do_get_table(StringData name, DescMatcher desc_matcher) const;
    Table* do_insert_table(size_t, StringData name, DescSetter desc_setter, bool require_unique_name);
    Table* do_insert_table(size_t, StringData name, DescSetter desc_setter);
    Table* do_get_or_add_table(StringData name, DescMatcher desc_matcher, DescSetter setter,
                               bool* was_added);
    Table* do_get_or_insert_table(size_t, StringData name, DescMatcher desc_matcher,
                                  DescSetter desc_setter, bool* was_added);

<<<<<<< HEAD
    void create_and_insert_table(size_t new_table_ndx, StringData name);
=======
    size_t create_table(StringData name); // Returns index of new table
>>>>>>> c0314850
    Table* create_table_accessor(size_t table_ndx);

    void detach_table_accessors() noexcept; // Idempotent

    void mark_all_table_accessors() noexcept;

    void write(const std::string& file, const char* encryption_key,
               uint_fast64_t version_number) const;
    void write(std::ostream&, bool pad, uint_fast64_t version_numer) const;

    Replication* get_replication() const noexcept;
    void set_replication(Replication*) noexcept;
    class TransactAdvancer;
    void advance_transact(ref_type new_top_ref, size_t new_file_size,
                          _impl::NoCopyInputStream&);
    void refresh_dirty_accessors();
    template<class F> void update_table_indices(F&& map_function);

    int get_file_format() const noexcept;
    void set_file_format(int) noexcept;
    int get_committed_file_format() const noexcept;

    /// Must be called from within a write transaction
    void upgrade_file_format();

#ifdef REALM_DEBUG
    std::pair<ref_type, size_t>
    get_to_dot_parent(size_t ndx_in_parent) const override;
#endif

    void send_cascade_notification(const CascadeNotification& notification) const;
    void send_schema_change_notification() const;

    void set_sync_history_parent(Array& sync_history_root);

    friend class Table;
    friend class GroupWriter;
    friend class SharedGroup;
    friend class _impl::GroupFriend;
    friend class _impl::TransactLogConvenientEncoder;
    friend class _impl::TransactLogParser;
    friend class Replication;
    friend class TrivialReplication;
};





// Implementation

inline Group::Group():
    m_alloc(), // Throws
    m_top(m_alloc),
    m_tables(m_alloc),
    m_table_names(m_alloc),
    m_is_shared(false)
{
    init_array_parents();
    m_alloc.attach_empty(); // Throws
    ref_type top_ref = 0; // Instantiate a new empty group
    attach(top_ref); // Throws
}

inline Group::Group(const std::string& file, const char* key, OpenMode mode):
    m_alloc(), // Throws
    m_top(m_alloc),
    m_tables(m_alloc),
    m_table_names(m_alloc),
    m_is_shared(false)
{
    init_array_parents();

    open(file, key, mode); // Throws
}

inline Group::Group(BinaryData buffer, bool take_ownership):
    m_alloc(), // Throws
    m_top(m_alloc),
    m_tables(m_alloc),
    m_table_names(m_alloc),
    m_is_shared(false)
{
    init_array_parents();
    open(buffer, take_ownership); // Throws
}

inline Group::Group(unattached_tag) noexcept:
    m_alloc(), // Throws
    m_top(m_alloc),
    m_tables(m_alloc),
    m_table_names(m_alloc),
    m_is_shared(false)
{
    init_array_parents();
}

inline Group* Group::get_parent_group() noexcept
{
    return this;
}

inline Group::Group(shared_tag) noexcept:
    m_alloc(), // Throws
    m_top(m_alloc),
    m_tables(m_alloc),
    m_table_names(m_alloc),
    m_is_shared(true)
{
    init_array_parents();
}

inline bool Group::is_attached() const noexcept
{
    return m_top.is_attached();
}

inline bool Group::is_empty() const noexcept
{
    if (!is_attached())
        throw LogicError(LogicError::detached_accessor);
    REALM_ASSERT(m_table_names.is_attached());
    return m_table_names.is_empty();
}

inline size_t Group::size() const
{
    if (!is_attached())
        throw LogicError(LogicError::detached_accessor);
    REALM_ASSERT(m_table_names.is_attached());
    return m_table_names.size();
}

inline StringData Group::get_table_name(size_t table_ndx) const
{
    if (table_ndx >= size())
        throw LogicError(LogicError::table_index_out_of_range);
    return m_table_names.get(table_ndx);
}

inline bool Group::has_table(StringData name) const noexcept
{
    size_t ndx = find_table(name);
    return ndx != not_found;
}

inline size_t Group::find_table(StringData name) const noexcept
{
    if (!is_attached())
        throw LogicError(LogicError::detached_accessor);
    REALM_ASSERT(m_table_names.is_attached());
    size_t ndx = m_table_names.find_first(name);
    return ndx;
}

inline TableRef Group::get_table(size_t table_ndx)
{
    if (!is_attached())
        throw LogicError(LogicError::detached_accessor);
    DescMatcher desc_matcher = nullptr; // Do not check descriptor
    Table* table = do_get_table(table_ndx, desc_matcher); // Throws
    return TableRef(table);
}

inline ConstTableRef Group::get_table(size_t table_ndx) const
{
    if (!is_attached())
        throw LogicError(LogicError::detached_accessor);
    DescMatcher desc_matcher = nullptr; // Do not check descriptor
    const Table* table = do_get_table(table_ndx, desc_matcher); // Throws
    return ConstTableRef(table);
}

inline TableRef Group::get_table(StringData name)
{
    if (!is_attached())
        throw LogicError(LogicError::detached_accessor);
    DescMatcher desc_matcher = nullptr; // Do not check descriptor
    Table* table = do_get_table(name, desc_matcher); // Throws
    return TableRef(table);
}

inline ConstTableRef Group::get_table(StringData name) const
{
    if (!is_attached())
        throw LogicError(LogicError::detached_accessor);
    DescMatcher desc_matcher = nullptr; // Do not check descriptor
    const Table* table = do_get_table(name, desc_matcher); // Throws
    return ConstTableRef(table);
}

inline TableRef Group::insert_table(size_t table_ndx, StringData name, bool require_unique_name)
{
    if (!is_attached())
        throw LogicError(LogicError::detached_accessor);
    DescSetter desc_setter = nullptr; // Do not add any columns
    Table* table = do_insert_table(table_ndx, name, desc_setter, require_unique_name); // Throws
    return TableRef(table);
}

inline TableRef Group::add_table(StringData name, bool require_unique_name)
{
    return insert_table(size(), name, require_unique_name);
}

inline TableRef Group::get_or_insert_table(size_t table_ndx, StringData name, bool* was_added)
{
    if (!is_attached())
        throw LogicError(LogicError::detached_accessor);
    DescMatcher desc_matcher = nullptr; // Do not check descriptor
    DescSetter desc_setter = nullptr; // Do not add any columns
    Table* table = do_get_or_insert_table(table_ndx, name, desc_matcher, desc_setter, was_added); // Throws
    return TableRef(table);
}

inline TableRef Group::get_or_add_table(StringData name, bool* was_added)
{
    if (!is_attached())
        throw LogicError(LogicError::detached_accessor);
    DescMatcher desc_matcher = nullptr; // Do not check descriptor
    DescSetter desc_setter = nullptr; // Do not add any columns
    Table* table = do_get_or_add_table(name, desc_matcher, desc_setter, was_added); // Throws
    return TableRef(table);
}

template<class T> inline BasicTableRef<T> Group::get_table(size_t table_ndx)
{
    static_assert(IsBasicTable<T>::value, "Invalid table type");
    if (!is_attached())
        throw LogicError(LogicError::detached_accessor);
    DescMatcher desc_matcher = &T::matches_dynamic_type;
    Table* table = do_get_table(table_ndx, desc_matcher); // Throws
    return BasicTableRef<T>(static_cast<T*>(table));
}

template<class T> inline BasicTableRef<const T> Group::get_table(size_t table_ndx) const
{
    static_assert(IsBasicTable<T>::value, "Invalid table type");
    if (!is_attached())
        throw LogicError(LogicError::detached_accessor);
    DescMatcher desc_matcher = &T::matches_dynamic_type;
    const Table* table = do_get_table(table_ndx, desc_matcher); // Throws
    return BasicTableRef<const T>(static_cast<const T*>(table));
}

template<class T> inline BasicTableRef<T> Group::get_table(StringData name)
{
    static_assert(IsBasicTable<T>::value, "Invalid table type");
    if (!is_attached())
        throw LogicError(LogicError::detached_accessor);
    DescMatcher desc_matcher = &T::matches_dynamic_type;
    Table* table = do_get_table(name, desc_matcher); // Throws
    return BasicTableRef<T>(static_cast<T*>(table));
}

template<class T> inline BasicTableRef<const T> Group::get_table(StringData name) const
{
    static_assert(IsBasicTable<T>::value, "Invalid table type");
    if (!is_attached())
        throw LogicError(LogicError::detached_accessor);
    DescMatcher desc_matcher = &T::matches_dynamic_type;
    const Table* table = do_get_table(name, desc_matcher); // Throws
    return BasicTableRef<const T>(static_cast<const T*>(table));
}

template<class T>
inline BasicTableRef<T> Group::insert_table(size_t table_ndx, StringData name,
                                            bool require_unique_name)
{
    REALM_STATIC_ASSERT(IsBasicTable<T>::value, "Invalid table type");
    if (!is_attached())
        throw LogicError(LogicError::detached_accessor);
    DescSetter desc_setter = &T::set_dynamic_type;
    Table* table = do_insert_table(table_ndx, name, desc_setter, require_unique_name); // Throws
    return BasicTableRef<T>(static_cast<T*>(table));
}

template<class T>
inline BasicTableRef<T> Group::add_table(StringData name, bool require_unique_name)
{
<<<<<<< HEAD
    return insert_table<T>(size(), name, require_unique_name);
}

template<class T> BasicTableRef<T> Group::get_or_insert_table(size_t table_ndx,
                                                              StringData name,
                                                              bool* was_added)
{
    REALM_STATIC_ASSERT(IsBasicTable<T>::value, "Invalid table type");
=======
    static_assert(IsBasicTable<T>::value, "Invalid table type");
>>>>>>> c0314850
    if (!is_attached())
        throw LogicError(LogicError::detached_accessor);
    DescMatcher desc_matcher = &T::matches_dynamic_type;
    DescSetter desc_setter = &T::set_dynamic_type;
    Table* table = do_get_or_insert_table(table_ndx, name, desc_matcher,
                                          desc_setter, was_added); // Throws
    return BasicTableRef<T>(static_cast<T*>(table));
}

template<class T> BasicTableRef<T> Group::get_or_add_table(StringData name, bool* was_added)
{
    static_assert(IsBasicTable<T>::value, "Invalid table type");
    if (!is_attached())
        throw LogicError(LogicError::detached_accessor);
    DescMatcher desc_matcher = &T::matches_dynamic_type;
    DescSetter desc_setter = &T::set_dynamic_type;
    Table* table = do_get_or_add_table(name, desc_matcher,
                                       desc_setter, was_added); // Throws
    return BasicTableRef<T>(static_cast<T*>(table));
}

template<class S>
void Group::to_json(S& out, size_t link_depth,
                    std::map<std::string, std::string>* renames) const
{
    if (!is_attached())
        throw LogicError(LogicError::detached_accessor);

    std::map<std::string, std::string> renames2;
    renames = renames ? renames : &renames2;

    out << "{";

    for (size_t i = 0; i < m_tables.size(); ++i) {
        StringData name = m_table_names.get(i);
        std::map<std::string, std::string>& m = *renames;
        if (m[name] != "")
            name = m[name];

        ConstTableRef table = get_table(i);

        if (i)
            out << ",";
        out << "\"" << name << "\"";
        out << ":";
        table->to_json(out, link_depth, renames);
    }

    out << "}";
}

inline void Group::init_array_parents() noexcept
{
    m_table_names.set_parent(&m_top, 0);
    m_tables.set_parent(&m_top, 1);
}

inline void Group::update_child_ref(size_t child_ndx, ref_type new_ref)
{
    m_tables.set(child_ndx, new_ref);
}

inline ref_type Group::get_child_ref(size_t child_ndx) const noexcept
{
    return m_tables.get_as_ref(child_ndx);
}

inline StringData Group::get_child_name(size_t child_ndx) const noexcept
{
    return m_table_names.get(child_ndx);
}

inline void Group::child_accessor_destroyed(Table*) noexcept
{
    // Ignore
}

inline bool Group::has_cascade_notification_handler() const noexcept
{
    return !!m_notify_handler;
}

inline void Group::set_cascade_notification_handler(std::function<void (const CascadeNotification&)> new_handler) noexcept
{
    m_notify_handler = std::move(new_handler);
}

inline void Group::send_cascade_notification(const CascadeNotification& notification) const
{
    if (m_notify_handler)
        m_notify_handler(notification);
}

inline bool Group::has_schema_change_notification_handler() const noexcept
{
    return !!m_schema_change_handler;
}

inline void Group::set_schema_change_notification_handler(std::function<void ()> new_handler)
    noexcept
{
    m_schema_change_handler = std::move(new_handler);
}

inline void Group::send_schema_change_notification() const
{
    if (m_schema_change_handler)
        m_schema_change_handler();
}

inline void Group::set_sync_history_parent(Array& sync_history_root)
{
    REALM_ASSERT(m_top.is_attached());
    REALM_ASSERT(m_top.size() >= 3);
    while (m_top.size() <= s_sync_history_ndx_in_parent)
        m_top.add(0); // Throws
    sync_history_root.set_parent(&m_top, s_sync_history_ndx_in_parent);
}

class Group::TableWriter {
public:
<<<<<<< HEAD
    virtual ref_type write_names(_impl::OutputStream&) = 0;
    virtual ref_type write_tables(_impl::OutputStream&) = 0;
=======
    virtual size_t write_names(_impl::OutputStream&) = 0;
    virtual size_t write_tables(_impl::OutputStream&) = 0;
>>>>>>> c0314850
    virtual ~TableWriter() noexcept {}
};

inline const Table* Group::do_get_table(size_t table_ndx, DescMatcher desc_matcher) const
{
    return const_cast<Group*>(this)->do_get_table(table_ndx, desc_matcher); // Throws
}

inline const Table* Group::do_get_table(StringData name, DescMatcher desc_matcher) const
{
    return const_cast<Group*>(this)->do_get_table(name, desc_matcher); // Throws
}

inline void Group::reset_free_space_tracking()
{
    m_alloc.reset_free_space_tracking(); // Throws
}

inline Replication* Group::get_replication() const noexcept
{
    return m_alloc.get_replication();
}

inline void Group::set_replication(Replication* repl) noexcept
{
    m_alloc.set_replication(repl);
}

// The purpose of this class is to give internal access to some, but
// not all of the non-public parts of the Group class.
class _impl::GroupFriend {
public:
<<<<<<< HEAD
    static Allocator& get_alloc(Group& group) noexcept
    {
        return group.m_alloc;
    }

=======
>>>>>>> c0314850
    static Table& get_table(Group& group, size_t ndx_in_group)
    {
        Group::DescMatcher desc_matcher = 0; // Do not check descriptor
        Table* table = group.do_get_table(ndx_in_group, desc_matcher); // Throws
        return *table;
    }

    static const Table& get_table(const Group& group, size_t ndx_in_group)
    {
        Group::DescMatcher desc_matcher = 0; // Do not check descriptor
        const Table* table = group.do_get_table(ndx_in_group, desc_matcher); // Throws
        return *table;
    }

    static Table* get_table(Group& group, StringData name)
    {
        Group::DescMatcher desc_matcher = 0; // Do not check descriptor
        Table* table = group.do_get_table(name, desc_matcher); // Throws
        return table;
    }

    static const Table* get_table(const Group& group, StringData name)
    {
        Group::DescMatcher desc_matcher = 0; // Do not check descriptor
        const Table* table = group.do_get_table(name, desc_matcher); // Throws
        return table;
    }

    static Table& insert_table(Group& group, size_t table_ndx, StringData name,
                               bool require_unique_name)
    {
        Group::DescSetter desc_setter = nullptr; // Do not add any columns
        return *group.do_insert_table(table_ndx, name, desc_setter, require_unique_name);
    }

    static Table& add_table(Group& group, StringData name, bool require_unique_name)
    {
        return insert_table(group, group.size(), name, require_unique_name);
    }

    static Table& get_or_insert_table(Group& group, size_t table_ndx, StringData name,
                                      bool* was_inserted)
    {
        Group::DescMatcher desc_matcher = nullptr; // Do not check descriptor
        Group::DescSetter  desc_setter  = nullptr; // Do not add any columns
        return *group.do_get_or_insert_table(table_ndx, name, desc_matcher, desc_setter, was_inserted);
    }

    static Table& get_or_add_table(Group& group, StringData name, bool* was_inserted)
    {
        Group::DescMatcher desc_matcher = nullptr; // Do not check descriptor
        Group::DescSetter  desc_setter  = nullptr; // Do not add any columns
        return *group.do_get_or_add_table(name, desc_matcher, desc_setter, was_inserted);
    }

    static void send_cascade_notification(const Group& group, const Group::CascadeNotification& notification)
    {
        group.send_cascade_notification(notification);
    }

    static Replication* get_replication(const Group& group) noexcept
    {
        return group.get_replication();
    }

    static void set_replication(Group& group, Replication* repl) noexcept
    {
        group.set_replication(repl);
    }

    static void detach(Group& group) noexcept
    {
        group.detach();
    }

    static void attach_shared(Group& group, ref_type new_top_ref, size_t new_file_size)
    {
        group.attach_shared(new_top_ref, new_file_size); // Throws
    }

    static void reset_free_space_tracking(Group& group)
    {
        group.reset_free_space_tracking(); // Throws
    }

    static void remap_and_update_refs(Group& group, ref_type new_top_ref, size_t new_file_size)
    {
        group.remap_and_update_refs(new_top_ref, new_file_size); // Throws
    }

    static void advance_transact(Group& group, ref_type new_top_ref, size_t new_file_size,
                                 _impl::NoCopyInputStream& in)
    {
        group.advance_transact(new_top_ref, new_file_size, in); // Throws
    }

    static void set_sync_history_parent(Group& group, Array& sync_history_root)
    {
        group.set_sync_history_parent(sync_history_root); // Throws
    }
};


struct CascadeState: Group::CascadeNotification {
    /// If non-null, then no recursion will be performed for rows of that
    /// table. The effect is then exactly as if all the rows of that table were
    /// added to \a state.rows initially, and then removed again after the
    /// explicit invocations of Table::cascade_break_backlinks_to() (one for
    /// each initiating row). This is used by Table::clear() to avoid
    /// reentrance.
    ///
    /// Must never be set concurrently with stop_on_link_list_column.
    Table* stop_on_table = nullptr;

    /// If non-null, then Table::cascade_break_backlinks_to() will skip the
    /// removal of reciprocal backlinks for the link list at
    /// stop_on_link_list_row_ndx in this column, and no recursion will happen
    /// on its behalf. This is used by LinkView::clear() to avoid reentrance.
    ///
    /// Must never be set concurrently with stop_on_table.
    LinkListColumn* stop_on_link_list_column = nullptr;

    /// Is ignored if stop_on_link_list_column is null.
    size_t stop_on_link_list_row_ndx = 0;

    /// If false, the links field is not needed, so any work done just for that
    /// can be skipped.
    bool track_link_nullifications = false;
};

inline bool Group::CascadeNotification::row::operator==(const row& r) const noexcept
{
    return table_ndx == r.table_ndx && row_ndx == r.row_ndx;
}

inline bool Group::CascadeNotification::row::operator!=(const row& r) const noexcept
{
    return !(*this == r);
}

inline bool Group::CascadeNotification::row::operator<(const row& r) const noexcept
{
    return table_ndx < r.table_ndx || (table_ndx == r.table_ndx && row_ndx < r.row_ndx);
}

} // namespace realm

#endif // REALM_GROUP_HPP<|MERGE_RESOLUTION|>--- conflicted
+++ resolved
@@ -625,11 +625,7 @@
     Table* do_get_or_insert_table(size_t, StringData name, DescMatcher desc_matcher,
                                   DescSetter desc_setter, bool* was_added);
 
-<<<<<<< HEAD
     void create_and_insert_table(size_t new_table_ndx, StringData name);
-=======
-    size_t create_table(StringData name); // Returns index of new table
->>>>>>> c0314850
     Table* create_table_accessor(size_t table_ndx);
 
     void detach_table_accessors() noexcept; // Idempotent
@@ -899,7 +895,7 @@
 inline BasicTableRef<T> Group::insert_table(size_t table_ndx, StringData name,
                                             bool require_unique_name)
 {
-    REALM_STATIC_ASSERT(IsBasicTable<T>::value, "Invalid table type");
+    static_assert(IsBasicTable<T>::value, "Invalid table type");
     if (!is_attached())
         throw LogicError(LogicError::detached_accessor);
     DescSetter desc_setter = &T::set_dynamic_type;
@@ -910,7 +906,6 @@
 template<class T>
 inline BasicTableRef<T> Group::add_table(StringData name, bool require_unique_name)
 {
-<<<<<<< HEAD
     return insert_table<T>(size(), name, require_unique_name);
 }
 
@@ -918,10 +913,7 @@
                                                               StringData name,
                                                               bool* was_added)
 {
-    REALM_STATIC_ASSERT(IsBasicTable<T>::value, "Invalid table type");
-=======
     static_assert(IsBasicTable<T>::value, "Invalid table type");
->>>>>>> c0314850
     if (!is_attached())
         throw LogicError(LogicError::detached_accessor);
     DescMatcher desc_matcher = &T::matches_dynamic_type;
@@ -1043,13 +1035,8 @@
 
 class Group::TableWriter {
 public:
-<<<<<<< HEAD
     virtual ref_type write_names(_impl::OutputStream&) = 0;
     virtual ref_type write_tables(_impl::OutputStream&) = 0;
-=======
-    virtual size_t write_names(_impl::OutputStream&) = 0;
-    virtual size_t write_tables(_impl::OutputStream&) = 0;
->>>>>>> c0314850
     virtual ~TableWriter() noexcept {}
 };
 
@@ -1082,14 +1069,11 @@
 // not all of the non-public parts of the Group class.
 class _impl::GroupFriend {
 public:
-<<<<<<< HEAD
     static Allocator& get_alloc(Group& group) noexcept
     {
         return group.m_alloc;
     }
 
-=======
->>>>>>> c0314850
     static Table& get_table(Group& group, size_t ndx_in_group)
     {
         Group::DescMatcher desc_matcher = 0; // Do not check descriptor
