--- conflicted
+++ resolved
@@ -287,16 +287,10 @@
     bool table_is_public(TableKey key) const;
     static StringData table_name_to_class_name(StringData table_name)
     {
-<<<<<<< HEAD
-        return table_name.begins_with(StringData(g_class_name_prefix, g_class_name_prefix_len))
-                   ? table_name.substr(g_class_name_prefix_len)
-                   : table_name;
-=======
         if (table_name.begins_with(g_class_name_prefix)) {
             return table_name.substr(g_class_name_prefix.size());
         }
         return table_name;
->>>>>>> 311579fc
     }
 
     using TableNameBuffer = std::array<char, max_table_name_length>;
