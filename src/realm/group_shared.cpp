--- conflicted
+++ resolved
@@ -1249,15 +1249,11 @@
     // Upgrade file format and/or history schema
     try {
         using gf = _impl::GroupFriend;
-<<<<<<< HEAD
-=======
         if (stored_hist_schema_version == -1) {
             // current_hist_schema_version has not been read. Read it now
             ReadTransaction rt(*this);
             stored_hist_schema_version = gf::get_history_schema_version(m_group.m_alloc, m_read_lock.m_top_ref);
         }
-        int current_file_format_version = gf::get_file_format_version(m_group);
->>>>>>> 40cc9e60
         if (current_file_format_version == 0) {
             // If the current file format is still undecided, no upgrade is
             // necessary, but we still need to make the chosen file format
