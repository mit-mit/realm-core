/*************************************************************************
 *
 * Copyright 2016 Realm Inc.
 *
 * Licensed under the Apache License, Version 2.0 (the "License");
 * you may not use this file except in compliance with the License.
 * You may obtain a copy of the License at
 *
 * http://www.apache.org/licenses/LICENSE-2.0
 *
 * Unless required by applicable law or agreed to in writing, software
 * distributed under the License is distributed on an "AS IS" BASIS,
 * WITHOUT WARRANTIES OR CONDITIONS OF ANY KIND, either express or implied.
 * See the License for the specific language governing permissions and
 * limitations under the License.
 *
 **************************************************************************/

#include <algorithm>
#include <atomic>
#include <cerrno>
#include <fcntl.h>
#include <iostream>
#include <mutex>
#include <sstream>
#include <type_traits>

#include <realm/util/features.h>
#include <realm/util/errno.hpp>
#include <realm/util/safe_int_ops.hpp>
#include <realm/util/thread.hpp>
#include <realm/group_writer.hpp>
#include <realm/group_shared.hpp>
#include <realm/group_writer.hpp>
#include <realm/link_view.hpp>
#include <realm/replication.hpp>
#include <realm/impl/simulated_failure.hpp>
#include <realm/disable_sync_to_disk.hpp>

#ifndef _WIN32
#include <sys/wait.h>
#include <sys/time.h>
#include <unistd.h>
#else
#define NOMINMAX
#include <windows.h>
#endif

//#define REALM_ENABLE_LOGFILE


using namespace realm;
using namespace realm::util;
using Durability = SharedGroupOptions::Durability;

namespace {

// Constants controlling the amount of uncommited writes in flight:
#ifdef REALM_ASYNC_DAEMON
const uint16_t max_write_slots = 100;
const uint16_t relaxed_sync_threshold = 50;
#endif

// value   change
// --------------------
// 4       Unknown
// 5       Introduction of SharedInfo::file_format_version and
//         SharedInfo::history_type.
// 6       Using new robust mutex emulation where applicable
// 7       Introducing `commit_in_critical_phase` and `sync_client_present`, and
//         changing `daemon_started` and `daemon_ready` from 1-bit to 8-bit
//         fields.
const uint_fast16_t g_shared_info_version = 7;

// The following functions are carefully designed for minimal overhead
// in case of contention among read transactions. In case of contention,
// they consume roughly 90% of the cycles used to start and end a read transaction.
//
// Each live version carries a "count" field, which combines a reference count
// of the readers bound to that version, and a single-bit "free" flag, which
// indicates that the entry does not hold valid data.
//
// The usage patterns are as follows:
//
// Read transactions guard their access to the version information by
// increasing the count field for the duration of the transaction.
// A non-zero count field also indicates that the free space associated
// with the version must remain intact. A zero count field indicates that
// no one refers to that version, so it's free lists can be merged into
// older free space and recycled.
//
// Only write transactions allocate and write new version entries. Also,
// Only write transactions scan the ringbuffer for older versions which
// are not used (count is zero) and free them. As write transactions are
// atomic (ensured by mutex), there is no race between freeing entries
// in the ringbuffer and allocating and writing them.
//
// There are no race conditions between read transactions. Read transactions
// never change the versioning information, only increment or decrement the
// count (and do so solely through the use of atomic operations).
//
// There is a race between read transactions incrementing the count field and
// a write transaction setting the free field. These are mutually exclusive:
// if a read sees the free field set, it cannot use the entry. As it has already
// incremented the count field (optimistically, anticipating that the free bit
// was clear), it must immediately decrement it again. Likewise, it is possible
// for one thread to set the free bit (anticipating a count of zero) while another
// thread increments the count (anticipating a clear free bit). In such cases,
// both threads undo their changes and back off.
//
// For all changes to the free field and the count field: It is important that changes
// to the free field takes the count field into account and vice versa, because they
// are changed optimistically but atomically. This is implemented by modifying the
// count field only by atomic add/sub of '2', and modifying the free field only by
// atomic add/sub of '1'.
//
// The following *memory* ordering is required for correctness:
//
// 1 Accesses within a transaction assumes the version info is valid *before*
//   reading it. This is achieved by synchronizing on the count field. Reading
//   the count field is an *acquire*, while clearing the free field is a *release*.
//
// 2 Accesses within a transaction assumes the version *remains* valid, so
//   all memory accesses with a read transaction must happen before
//   the changes to memory (by a write transaction). This is achieved
//   by use of *release* when the count field is decremented, and use of
//   *acquire* when the free field is set (by the write transaction).
//
// 3 Reads of the counter is synchronized by accesses to the put_pos variable
//   in the ringbuffer. Reading put_pos is an acquire and writing put_pos is
//   a release. Put pos is only ever written when a write transaction updates
//   the ring buffer.
//
// Discussion:
//
// - The design forces release/acquire style synchronization on every
//   begin_read/end_read. This feels like a bit too much, because *only* a write
//   transaction ever changes memory contents. Read transactions do not communicate,
//   so with the right scheme, synchronization should only be proportional to the
//   number of write transactions, not all transactions. The original design achieved
//   this by ONLY synchronizing on the put_pos (case 3 above), BUT the following
//   problems forced the addition of further synchronization:
//
//   - during begin_read, after reading put_pos, a thread may be arbitrarily delayed.
//     While delayed, the entry selected by put_pos may be freed and reused, and then
//     we will lack synchronization. Hence case 1 was added.
//
//   - a read transaction must complete all reads of memory before it can be changed
//     by another thread (this is an example of an anti-dependency). This requires
//     the solution described as case 2 above.
//
// - The use of release (in case 2 above) could - in principle - be replaced
//   by a read memory barrier which would be faster on some architectures, but
//   there is no standardized support for it.
//

template <typename T>
bool atomic_double_inc_if_even(std::atomic<T>& counter)
{
    T oldval = counter.fetch_add(2, std::memory_order_acquire);
    if (oldval & 1) {
        // oooops! was odd, adjust
        counter.fetch_sub(2, std::memory_order_relaxed);
        return false;
    }
    return true;
}

template <typename T>
inline void atomic_double_dec(std::atomic<T>& counter)
{
    counter.fetch_sub(2, std::memory_order_release);
}

template <typename T>
bool atomic_one_if_zero(std::atomic<T>& counter)
{
    T old_val = counter.fetch_add(1, std::memory_order_acquire);
    if (old_val != 0) {
        counter.fetch_sub(1, std::memory_order_relaxed);
        return false;
    }
    return true;
}

template <typename T>
void atomic_dec(std::atomic<T>& counter)
{
    counter.fetch_sub(1, std::memory_order_release);
}

// nonblocking ringbuffer
class Ringbuffer {
public:
    // the ringbuffer is a circular list of ReadCount structures.
    // Entries from old_pos to put_pos are considered live and may
    // have an even value in 'count'. The count indicates the
    // number of referring transactions times 2.
    // Entries from after put_pos up till (not including) old_pos
    // are free entries and must have a count of ONE.
    // Cleanup is performed by starting at old_pos and incrementing
    // (atomically) from 0 to 1 and moving the put_pos. It stops
    // if count is non-zero. This approach requires that only a single thread
    // at a time tries to perform cleanup. This is ensured by doing the cleanup
    // as part of write transactions, where mutual exclusion is assured by the
    // write mutex.
    struct ReadCount {
        uint64_t version;
        uint64_t filesize;
        uint64_t current_top;
        // The count field acts as synchronization point for accesses to the above
        // fields. A succesfull inc implies acquire with regard to memory consistency.
        // Release is triggered by explicitly storing into count whenever a
        // new entry has been initialized.
        mutable std::atomic<uint32_t> count;
        uint32_t next;
    };

    Ringbuffer() noexcept
    {
        entries = init_readers_size;
        for (int i = 0; i < init_readers_size; i++) {
            data[i].version = 1;
            data[i].count.store(1, std::memory_order_relaxed);
            data[i].current_top = 0;
            data[i].filesize = 0;
            data[i].next = i + 1;
        }
        old_pos = 0;
        data[0].count.store(0, std::memory_order_relaxed);
        data[init_readers_size - 1].next = 0;
        put_pos.store(0, std::memory_order_release);
    }

    void dump()
    {
        uint_fast32_t i = old_pos;
        std::cout << "--- " << std::endl;
        while (i != put_pos.load()) {
            std::cout << "  used " << i << " : " << data[i].count.load() << " | " << data[i].version << std::endl;
            i = data[i].next;
        }
        std::cout << "  LAST " << i << " : " << data[i].count.load() << " | " << data[i].version << std::endl;
        i = data[i].next;
        while (i != old_pos) {
            std::cout << "  free " << i << " : " << data[i].count.load() << " | " << data[i].version << std::endl;
            i = data[i].next;
        }
        std::cout << "--- Done" << std::endl;
    }

    void expand_to(uint_fast32_t new_entries) noexcept
    {
        // std::cout << "expanding to " << new_entries << std::endl;
        // dump();
        for (uint_fast32_t i = entries; i < new_entries; i++) {
            data[i].version = 1;
            data[i].count.store(1, std::memory_order_relaxed);
            data[i].current_top = 0;
            data[i].filesize = 0;
            data[i].next = i + 1;
        }
        data[new_entries - 1].next = old_pos;
        data[put_pos.load(std::memory_order_relaxed)].next = entries;
        entries = new_entries;
        // dump();
    }

    static size_t compute_required_space(uint_fast32_t num_entries) noexcept
    {
        // get space required for given number of entries beyond the initial count.
        // NB: this not the size of the ringbuffer, it is the size minus whatever was
        // the initial size.
        return sizeof(ReadCount) * (num_entries - init_readers_size);
    }

    uint_fast32_t get_num_entries() const noexcept { return entries; }

    uint_fast32_t last() const noexcept { return put_pos.load(std::memory_order_acquire); }

    const ReadCount& get(uint_fast32_t idx) const noexcept { return data[idx]; }

    const ReadCount& get_last() const noexcept { return get(last()); }

    // This method re-initialises the last used ringbuffer entry to hold a new entry.
    // Precondition: This should *only* be done if the caller has established that she
    // is the only thread/process that has access to the ringbuffer. It is currently
    // called from init_versioning(), which is called by SharedGroup::open() under the
    // condition that it is the session initiator and under guard by the control mutex,
    // thus ensuring the precondition.
    // It is most likely not suited for any other use.
    ReadCount& reinit_last() noexcept
    {
        ReadCount& r = data[last()];
        // r.count is an atomic<> due to other usage constraints. Right here, we're
        // operating under mutex protection, so the use of an atomic store is immaterial
        // and just forced on us by the type of r.count.
        // You'll find the full discussion of how r.count is operated and why it must be
        // an atomic earlier in this file.
        r.count.store(0, std::memory_order_relaxed);
        return r;
    }

    const ReadCount& get_oldest() const noexcept { return get(old_pos.load(std::memory_order_relaxed)); }

    bool is_full() const noexcept
    {
        uint_fast32_t idx = get(last()).next;
        return idx == old_pos.load(std::memory_order_relaxed);
    }

    uint_fast32_t next() const noexcept
    {
        // do not call this if the buffer is full!
        uint_fast32_t idx = get(last()).next;
        return idx;
    }

    ReadCount& get_next() noexcept
    {
        REALM_ASSERT(!is_full());
        return data[next()];
    }

    void use_next() noexcept
    {
        atomic_dec(get_next().count); // .store_release(0);
        put_pos.store(next(), std::memory_order_release);
    }

    void cleanup() noexcept
    {
        // invariant: entry held by put_pos has count > 1.
        // std::cout << "cleanup: from " << old_pos << " to " << put_pos.load_relaxed();
        // dump();
        while (old_pos.load(std::memory_order_relaxed) != put_pos.load(std::memory_order_relaxed)) {
            const ReadCount& r = get(old_pos.load(std::memory_order_relaxed));
            if (!atomic_one_if_zero(r.count))
                break;
            auto next_ndx = get(old_pos.load(std::memory_order_relaxed)).next;
            old_pos.store(next_ndx, std::memory_order_relaxed);
        }
    }

private:
    // number of entries. Access synchronized through put_pos.
    uint32_t entries;
    std::atomic<uint32_t> put_pos; // only changed under lock, but accessed outside lock
    std::atomic<uint32_t> old_pos; // only changed during write transactions and under lock

    const static int init_readers_size = 32;

    // IMPORTANT: The actual data comprising the linked list MUST BE PLACED LAST in
    // the RingBuffer structure, as the linked list area is extended at run time.
    // Similarly, the RingBuffer must be the final element of the SharedInfo structure.
    // IMPORTANT II:
    // To ensure proper alignment across all platforms, the SharedInfo structure
    // should NOT have a stricter alignment requirement than the ReadCount structure.
    ReadCount data[init_readers_size];
};

} // anonymous namespace


/// The structure of the contents of the per session `.lock` file. Note that
/// this file is transient in that it is recreated/reinitialized at the
/// beginning of every session. A session is any sequence of temporally
/// overlapping openings of a particular Realm file via SharedGroup objects. For
/// example, if there are two SharedGroup objects, A and B, and the file is
/// first opened via A, then opened via B, then closed via A, and finally closed
/// via B, then the session streaches from the opening via A to the closing via
/// B.
///
/// IMPORTANT: Remember to bump `g_shared_info_version` if anything is changed
/// in the memory layout of this class, or if the meaning of any of the stored
/// values change.
///
/// Members `init_complete`, `shared_info_version`, `size_of_mutex`, and
/// `size_of_condvar` may only be modified only while holding an exclusive lock
/// on the file, and may be read only while holding a shared (or exclusive) lock
/// on the file. All other members (except for the Ringbuffer) may be accessed
/// only while holding a lock on `controlmutex`.

/// SharedInfo must be 8-byte aligned. On 32-bit Apple platforms, mutexes store their
/// alignment as part of the mutex state. We're copying the SharedInfo (including
/// embedded but alway unlocked mutexes) and it must retain the same alignment
/// throughout.
struct alignas(8) SharedGroup::SharedInfo {
    // Indicates that initialization of the lock file was completed sucessfully.
    uint8_t init_complete = 0; // Offset 0

    /// The size in bytes of a mutex member of SharedInfo. This allows all
    /// session participants to be in agreement. Obviously, a size match is not
    /// enough to guarantee identical layout internally in the mutex object, but
    /// it is hoped that it will catch some (if not most) of the cases where
    /// there is a layout discrepancy internally in the mutex object.
    uint8_t size_of_mutex; // Offset 1

    /// Like size_of_mutex, but for condition variable members of SharedInfo.
    uint8_t size_of_condvar; // Offset 2

    /// Set during the critical phase of a commit, when the logs, the ringbuffer
    /// and the database may be out of sync with respect to each other. If a
    /// writer crashes during this phase, there is no safe way of continuing
    /// with further write transactions. When beginning a write transaction,
    /// this must be checked and an exception thrown if set.
    /// FIXME: This is a temporary approach until we get the commitlog data
    /// moved into the realm file. After that it should be feasible to either
    /// handle the error condition properly or preclude it by using a non-robust
    /// mutex for the remaining and much smaller critical section.
    uint8_t commit_in_critical_phase = 0; // Offset 3

    /// The target Realm file format version for the current session. This
    /// allows all session participants to be in agreement. It can only differ
    /// from what is returned by Group::get_file_format_version() temporarily,
    /// and only during the Realm file opening process. If it differes, it means
    /// that the file format needs to be upgraded from its current format
    /// (Group::get_file_format_version()), the the format specified by this
    /// member of SharedInfo.
    uint8_t file_format_version; // Offset 4

    /// Stores a value of Replication::HistoryType. Must match across all
    /// session participants.
    int8_t history_type; // Offset 5

    /// The SharedInfo layout version. This allows all session participants to
    /// be in agreement. Must be bumped if the layout of the SharedInfo
    /// structure is changed. Note, however, that only the part that lies beyond
    /// SharedInfoUnchangingLayout can have its layout changed.
    uint16_t shared_info_version = g_shared_info_version; // Offset 6

    uint16_t durability;           // Offset 8
    uint16_t free_write_slots = 0; // Offset 10

    /// Number of participating shared groups
    uint32_t num_participants = 0; // Offset 12

    /// Latest version number. Guarded by the controlmutex (for lock-free
    /// access, use get_version_of_latest_snapshot() instead)
    uint64_t latest_version_number; // Offset 16

    /// Pid of process initiating the session, but only if that process runs
    /// with encryption enabled, zero otherwise. Other processes cannot join a
    /// session wich uses encryption, because interprocess sharing is not
    /// supported by our current encryption mechanisms.
    uint64_t session_initiator_pid = 0; // Offset 24

    uint64_t number_of_versions; // Offset 32

    /// True (1) if there is a sync client present. It is an error to start a
    /// sync client if another one is present. If the sync client crashes and
    /// leaves the flag set, the session will need to be restarted (lock file
    /// reinitialized) before a new sync client can be started.
    uint8_t sync_client_present = 0; // Offset 40

    /// Set when a participant decides to start the daemon, cleared by the
    /// daemon when it decides to exit. Participants check during open() and
    /// start the daemon if running in async mode.
    uint8_t daemon_started = 0; // Offset 41

    /// Set by the daemon when it is ready to handle commits. Participants must
    /// wait during open() on 'daemon_becomes_ready' for this to become true.
    /// Cleared by the daemon when it decides to exit.
    uint8_t daemon_ready = 0; // Offset 42

    uint8_t filler_1;  // Offset 43
    uint32_t filler_2; // Offset 44

    InterprocessMutex::SharedPart shared_writemutex; // Offset 48
#ifdef REALM_ASYNC_DAEMON
    InterprocessMutex::SharedPart shared_balancemutex;
#endif
    InterprocessMutex::SharedPart shared_controlmutex;
#ifndef _WIN32
    // FIXME: windows pthread support for condvar not ready
    InterprocessCondVar::SharedPart room_to_write;
    InterprocessCondVar::SharedPart work_to_do;
    InterprocessCondVar::SharedPart daemon_becomes_ready;
    InterprocessCondVar::SharedPart new_commit_available;
#endif

    // IMPORTANT: The ringbuffer MUST be the last field in SharedInfo - see above.
    Ringbuffer readers;

    SharedInfo(Durability, Replication::HistoryType);
    ~SharedInfo() noexcept {}

    void init_versioning(ref_type top_ref, size_t file_size, uint64_t initial_version)
    {
        // Create our first versioning entry:
        Ringbuffer::ReadCount& r = readers.reinit_last();
        r.filesize = file_size;
        r.version = initial_version;
        r.current_top = top_ref;
    }

    uint_fast64_t get_current_version_unchecked() const { return readers.get_last().version; }
};


<<<<<<< HEAD
SharedGroup::SharedInfo::SharedInfo(DurabilityLevel dura, Replication::HistoryType hist_type)
    : size_of_mutex(sizeof(shared_writemutex))
=======
SharedGroup::SharedInfo::SharedInfo(Durability dura, Replication::HistoryType hist_type):
    size_of_mutex(sizeof(shared_writemutex)),
>>>>>>> dc042b12
#ifndef _WIN32
    , size_of_condvar(sizeof(room_to_write))
#endif
    , shared_writemutex() // Throws
#ifdef REALM_ASYNC_DAEMON
    , shared_balancemutex() // Throws
#endif
    , shared_controlmutex() // Throws
{
    durability = static_cast<uint16_t>(dura); // durability level is fixed from creation
    REALM_ASSERT(!util::int_cast_has_overflow<decltype(history_type)>(hist_type + 0));
    history_type = hist_type;
#ifndef _WIN32
    InterprocessCondVar::init_shared_part(new_commit_available); // Throws
#ifdef REALM_ASYNC_DAEMON
    InterprocessCondVar::init_shared_part(room_to_write);        // Throws
    InterprocessCondVar::init_shared_part(work_to_do);           // Throws
    InterprocessCondVar::init_shared_part(daemon_becomes_ready); // Throws
#endif
#endif

    // IMPORTANT: The offsets, types (, and meanings) of these members must
    // never change, not even when the SharedInfo layout version is bumped. The
    // eternal constancy of this part of the layout is what ensures that a
    // joining session participant can reliably verify that the actual format is
    // as expected.
    static_assert(offsetof(SharedInfo, init_complete) == 0 && std::is_same<decltype(init_complete), uint8_t>::value &&
                      offsetof(SharedInfo, shared_info_version) == 6 &&
                      std::is_same<decltype(shared_info_version), uint16_t>::value,
                  "Forbidden change in SharedInfo layout");


    // Try to catch some of the memory layout changes that requires bumping of
    // the SharedInfo file format version (shared_info_version).
    static_assert(
        offsetof(SharedInfo, size_of_mutex) == 1 && std::is_same<decltype(size_of_mutex), uint8_t>::value &&
            offsetof(SharedInfo, size_of_condvar) == 2 && std::is_same<decltype(size_of_condvar), uint8_t>::value &&
            offsetof(SharedInfo, commit_in_critical_phase) == 3 &&
            std::is_same<decltype(commit_in_critical_phase), uint8_t>::value &&
            offsetof(SharedInfo, file_format_version) == 4 &&
            std::is_same<decltype(file_format_version), uint8_t>::value && offsetof(SharedInfo, history_type) == 5 &&
            std::is_same<decltype(history_type), int8_t>::value && offsetof(SharedInfo, durability) == 8 &&
            std::is_same<decltype(durability), uint16_t>::value && offsetof(SharedInfo, free_write_slots) == 10 &&
            std::is_same<decltype(free_write_slots), uint16_t>::value &&
            offsetof(SharedInfo, num_participants) == 12 &&
            std::is_same<decltype(num_participants), uint32_t>::value &&
            offsetof(SharedInfo, latest_version_number) == 16 &&
            std::is_same<decltype(latest_version_number), uint64_t>::value &&
            offsetof(SharedInfo, session_initiator_pid) == 24 &&
            std::is_same<decltype(session_initiator_pid), uint64_t>::value &&
            offsetof(SharedInfo, number_of_versions) == 32 &&
            std::is_same<decltype(number_of_versions), uint64_t>::value &&
            offsetof(SharedInfo, sync_client_present) == 40 &&
            std::is_same<decltype(sync_client_present), uint8_t>::value &&
            offsetof(SharedInfo, daemon_started) == 41 && std::is_same<decltype(daemon_started), uint8_t>::value &&
            offsetof(SharedInfo, daemon_ready) == 42 && std::is_same<decltype(daemon_ready), uint8_t>::value &&
            offsetof(SharedInfo, filler_1) == 43 && std::is_same<decltype(filler_1), uint8_t>::value &&
            offsetof(SharedInfo, filler_2) == 44 && std::is_same<decltype(filler_2), uint32_t>::value &&
            offsetof(SharedInfo, shared_writemutex) == 48 &&
            std::is_same<decltype(shared_writemutex), InterprocessMutex::SharedPart>::value,
        "Caught layout change requiring SharedInfo file format bumping");
}


namespace {


#ifdef REALM_ASYNC_DAEMON

void spawn_daemon(const std::string& file)
{
    // determine maximum number of open descriptors
    errno = 0;
    int m = int(sysconf(_SC_OPEN_MAX));
    if (m < 0) {
        if (errno) {
            int err = errno; // Eliminate any risk of clobbering
            throw std::runtime_error(get_errno_msg("'sysconf(_SC_OPEN_MAX)' failed: ", err));
        }
        throw std::runtime_error("'sysconf(_SC_OPEN_MAX)' failed with no reason");
    }

    int pid = fork();
    if (0 == pid) { // child process:

        // close all descriptors:
        int i;
        for (i = m - 1; i >= 0; --i)
            close(i);
        i = ::open("/dev/null", O_RDWR);
#ifdef REALM_ENABLE_LOGFILE
        // FIXME: Do we want to always open the log file? Should it be configurable?
        i = ::open((file + ".log").c_str(), O_RDWR | O_CREAT | O_APPEND | O_SYNC, S_IRWXU);
#else
        i = dup(i);
#endif
        i = dup(i);
        static_cast<void>(i);
#ifdef REALM_ENABLE_LOGFILE
        std::cerr << "Detaching" << std::endl;
#endif
        // detach from current session:
        setsid();

        // start commit daemon executable
        // Note that getenv (which is not thread safe) is called in a
        // single threaded context. This is ensured by the fork above.
        const char* async_daemon = getenv("REALM_ASYNC_DAEMON");
        if (!async_daemon) {
#ifndef REALM_DEBUG
            async_daemon = REALM_INSTALL_LIBEXECDIR "/realmd";
#else
            async_daemon = REALM_INSTALL_LIBEXECDIR "/realmd-dbg";
#endif
        }
        execl(async_daemon, async_daemon, file.c_str(), static_cast<char*>(0));

// if we continue here, exec has failed so return error
// if exec succeeds, we don't come back here.
#if REALM_ANDROID
        _exit(1);
#else
        _Exit(1);
#endif
        // child process ends here
    }
    else if (pid > 0) { // parent process, fork succeeded:

        // use childs exit code to catch and report any errors:
        int status;
        int pid_changed;
        do {
            pid_changed = waitpid(pid, &status, 0);
        } while (pid_changed == -1 && errno == EINTR);
        if (pid_changed != pid) {
            std::cerr << "Waitpid returned pid = " << pid_changed << " and status = " << std::hex << status
                      << std::endl;
            throw std::runtime_error("call to waitpid failed");
        }
        if (!WIFEXITED(status))
            throw std::runtime_error("failed starting async commit (exit)");
        if (WEXITSTATUS(status) == 1) {
            // FIXME: Or `ld` could not find a required shared library
            throw std::runtime_error("async commit daemon not found");
        }
        if (WEXITSTATUS(status) == 2)
            throw std::runtime_error("async commit daemon failed");
        if (WEXITSTATUS(status) == 3)
            throw std::runtime_error("wrong db given to async daemon");
    }
    else { // Parent process, fork failed!

        throw std::runtime_error("Failed to spawn async commit");
    }
}
#endif


} // anonymous namespace

const std::string SharedGroupOptions::sys_tmp_dir = getenv("TMPDIR") ? getenv("TMPDIR") : "";

// NOTES ON CREATION AND DESTRUCTION OF SHARED MUTEXES:
//
// According to the 'process-sharing example' in the POSIX man page
// for pthread_mutexattr_init() other processes may continue to use a
// process-shared mutex after exit of the process that initialized
// it. Also, the example does not contain any call to
// pthread_mutex_destroy(), so apparently a process-shared mutex need
// not be destroyed at all, nor can it be that a process-shared mutex
// is associated with any resources that are local to the initializing
// process, because that would imply a leak.
//
// While it is not explicitely guaranteed in the man page, we shall
// assume that is is valid to initialize a process-shared mutex twice
// without an intervending call to pthread_mutex_destroy(). We need to
// be able to reinitialize a process-shared mutex if the first
// initializing process crashes and leaves the shared memory in an
// undefined state.

<<<<<<< HEAD
void SharedGroup::do_open(const std::string& path, bool no_create_file, DurabilityLevel durability, bool is_backend,
                          const char* encryption_key, bool allow_upgrafe_file_format)
=======
void SharedGroup::do_open(const std::string& path, bool no_create_file,
                          bool is_backend, const SharedGroupOptions options)
>>>>>>> dc042b12
{
    // Exception safety: Since do_open() is called from constructors, if it
    // throws, it must leave the file closed.

    // FIXME: Assess the exception safety of this function.

    REALM_ASSERT(!is_attached());

#ifndef REALM_ASYNC_DAEMON
    if (options.durability == Durability::Async)
        throw std::runtime_error("Async mode not yet supported on Windows, iOS and watchOS");
#endif

    m_db_path = path;
    m_coordination_dir = path + ".management";
    m_lockfile_path = path + ".lock";
    try_make_dir(m_coordination_dir);
    m_key = options.encryption_key;
    m_lockfile_prefix = m_coordination_dir + "/access_control";
    SlabAlloc& alloc = m_group.m_alloc;

    Replication::HistoryType history_type = Replication::hist_None;
    if (Replication* repl = m_group.get_replication()) {
        repl->commit_log_close();
        history_type = repl->get_history_type();
    }

    int target_file_format_version;

    for (;;) {
        m_file.open(m_lockfile_path, File::access_ReadWrite, File::create_Auto, 0); // Throws
        File::CloseGuard fcg(m_file);

        if (m_file.try_lock_exclusive()) { // Throws
            File::UnlockGuard ulg(m_file);

            // We're alone in the world, and it is Ok to initialize the
            // file. Start by truncating the file, to maximize the chance of a
            // an incorrectly initialized file gets rejected by other session
            // participants that get the shared file lock after the initiator
            // has dies half way through the initialization. Note, however, that
            // this can still happen if the initializing process is dies before
            // the truncation, but after obtaining the exclusive file lock.
            m_file.resize(0);

            // Write an initialized SharedInfo structure to the file, but with
            // init_complete = 0. Need to fill with zeros before constructing
            // due to the bit field members. Otherwise we would write
            // uninitialized bits to the file.
<<<<<<< HEAD
            alignas(SharedInfo) char buffer[sizeof(SharedInfo)] = {0};
            new (buffer) SharedInfo(durability, history_type); // Throws
            m_file.write(buffer, sizeof buffer);               // Throws
=======
            alignas(SharedInfo) char buffer[sizeof (SharedInfo)] = {0};
            new (buffer) SharedInfo(options.durability, history_type); // Throws
            m_file.write(buffer, sizeof buffer); // Throws
>>>>>>> dc042b12

            // Mark the file as completely initialized via a memory
            // mapping. Since this is done as a separate final step (involving
            // separate system calls) there is no chance of the individual
            // modifications to get reordered, even in case of a crash at a
            // random position during the initialization (except if it happens
            // before the truncation). This could also have been done by a
            // util::File::write(), but it is more convenient to manipulate the
            // structure via its type.
            m_file_map.map(m_file, File::access_ReadWrite, sizeof(SharedInfo), File::map_NoSync); // Throws
            File::UnmapGuard fug(m_file_map);
            SharedInfo* info_2 = m_file_map.get_addr();
            info_2->init_complete = 1;
        }

        // We hold the shared lock from here until we close the file!
        m_file.lock_shared(); // Throws

        // If the file is not completely initialized at this point in time, the
        // preceeding initialization attempt must have failed. We know that an
        // initialization process was in progress, because this thread (or
        // process) failed to get an exclusive lock on the file. Because this
        // thread (or process) currently has a shared lock on the file, we also
        // know that the initialization process can no longer be in progress, so
        // the initialization must either have completed or failed at this time.

        // The file is taken to be completely initialized if it is large enough
        // to contain the `init_complete` field, and `init_complete` is true. If
        // the file was not completely initialized, this thread must give up its
        // shared lock, and retry to become the initializer. Eventually, one of
        // two things must happen; either this thread, or another thread
        // succeeds in completing the initialization, or this thread becomes the
        // initializer, and fails the initialization. In either case, the retry
        // loop will eventually terminate.

        // An empty file is (and was) never a successfully initialized file.
        size_t info_size = sizeof(SharedInfo);
        {
            auto file_size = m_file.get_size();
            if (util::int_less_than(file_size, info_size)) {
                if (file_size == 0)
                    continue; // Retry
                info_size = size_t(file_size);
            }
        }

        // Map the initial section of the SharedInfo file that corresponds to
        // the SharedInfo struct, or less if the file is smaller. We know that
        // we have at least one byte, and that is enough to read the
        // `init_complete` flag.
        m_file_map.map(m_file, File::access_ReadWrite, info_size, File::map_NoSync);
        File::UnmapGuard fug_1(m_file_map);
        SharedInfo* info = m_file_map.get_addr();
        static_assert(offsetof(SharedInfo, init_complete) + sizeof SharedInfo::init_complete <= 1,
                      "Unexpected position or size of SharedInfo::init_complete");
        if (info->init_complete == 0)
            continue;
        REALM_ASSERT(info->init_complete == 1);

        // At this time, we know that the file was completely initialized, but
        // we still need to verify that is was initialized with the memory
        // layout expected by this session participant. We could find that it is
        // initializaed with a different memory layout if other concurrent
        // session participants use different versions of the core library.
        if (info_size < sizeof(SharedInfo)) {
            std::stringstream ss;
            ss << "Info size doesn't match, " << info_size << " " << sizeof(SharedInfo) << ".";
            throw IncompatibleLockFile(ss.str());
        }
        if (info->shared_info_version != g_shared_info_version) {
            std::stringstream ss;
            ss << "Shared info version doesn't match, " << info->shared_info_version << " " << g_shared_info_version
               << ".";
            throw IncompatibleLockFile(ss.str());
        }
        // Validate compatible sizes of mutex and condvar types. Sizes of all
        // other fields are architecture independent, so if condvar and mutex
        // sizes match, the entire struct matches. The offsets of
        // `size_of_mutex` and `size_of_condvar` are known to be as expected due
        // to the preceeding check in `shared_info_version`.
        if (info->size_of_mutex != sizeof info->shared_controlmutex) {
            std::stringstream ss;
            ss << "Mutex size doesn't match: " << info->size_of_mutex << " " << sizeof(info->shared_controlmutex)
               << ".";
            throw IncompatibleLockFile(ss.str());
        }
#ifndef _WIN32
        if (info->size_of_condvar != sizeof info->room_to_write) {
            std::stringstream ss;
            ss << "Condtion var size doesn't match: " << info->size_of_condvar << " " << sizeof(info->room_to_write)
               << ".";
            throw IncompatibleLockFile(ss.str());
        }
#endif
        // Even though fields match wrt alignment and size, there may still be
        // incompatibilities between implementations, so lets ask one of the
        // mutexes if it thinks it'll work.
        //
        // FIXME: Calling util::RobustMutex::is_valid() on a mutex object of
        // unknown, and possibly invalid state has undefined behaviour, and is
        // therfore dangerous. It should not be done.
        //
        // FIXME: This check tries to lock the mutex, and only unlocks it if the
        // return value is zero. If pthread_mutex_trylock() fails with
        // EOWNERDEAD, this leads to deadlock during the following propper
        // attempt to lock. This cannot be fixed by also unlocking on failure
        // with EOWNERDEAD, because that would mark the mutex as consistent
        // again and prevent us from being notified below.

        m_writemutex.set_shared_part(info->shared_writemutex, m_lockfile_prefix, "write");
#ifdef REALM_ASYNC_DAEMON
        m_balancemutex.set_shared_part(info->shared_balancemutex, m_lockfile_prefix, "balance");
#endif
        m_controlmutex.set_shared_part(info->shared_controlmutex, m_lockfile_prefix, "control");

        // even though fields match wrt alignment and size, there may still be incompatibilities
        // between implementations, so lets ask one of the mutexes if it thinks it'll work.
        if (!m_controlmutex.is_valid()) {
            throw IncompatibleLockFile("Control mutex is invalid.");
        }

        // OK! lock file appears valid. We can now continue operations under the protection
        // of the controlmutex. The controlmutex protects the following activities:
        // - attachment of the database file
        // - start of the async daemon
        // - stop of the async daemon
        // - SharedGroup beginning/ending a session
        // - Waiting for and signalling database changes
        {
            std::lock_guard<InterprocessMutex> lock(m_controlmutex); // Throws
            // we need a thread-local copy of the number of ringbuffer entries in order
            // to later detect concurrent expansion of the ringbuffer.
            m_local_max_entry = info->readers.get_num_entries();

            // We need to map the info file once more for the readers part
            // since that part can be resized and as such remapped which
            // could move our mutexes (which we don't want to risk moving while
            // they are locked)
            size_t reader_info_size = sizeof(SharedInfo) + info->readers.compute_required_space(m_local_max_entry);
            m_reader_map.map(m_file, File::access_ReadWrite, reader_info_size, File::map_NoSync);
            File::UnmapGuard fug_2(m_reader_map);

            // proceed to initialize versioning and other metadata information related to
            // the database. Also create the database if we're beginning a new session
            bool begin_new_session = (info->num_participants == 0);
            SlabAlloc::Config cfg;
            cfg.session_initiator = begin_new_session;
            cfg.is_shared = true;
            cfg.read_only = false;
            cfg.skip_validate = !begin_new_session;

            // only the session initiator is allowed to create the database, all other
            // must assume that it already exists.
            cfg.no_create = begin_new_session ? no_create_file : true;

            // if we're opening a MemOnly file that isn't already opened by
            // someone else then it's a file which should have been deleted on
            // close previously, but wasn't (perhaps due to the process crashing)
            cfg.clear_file = options.durability == Durability::MemOnly && begin_new_session;

            cfg.encryption_key = options.encryption_key;
            ref_type top_ref;
            try {
                top_ref = alloc.attach_file(path, cfg); // Throws
            }
            catch (SlabAlloc::Retry&) {
                continue;
            }
            // If we fail in any way, we must detach the allocator. Failure to do so
            // will retain memory mappings in the mmap cache shared between allocators.
            // This would allow other SharedGroups to reuse the mappings even in
            // situations, where the database has been re-initialised (e.g. through
            // compact()). This could render the mappings (partially) undefined.
            SlabAlloc::DetachGuard alloc_detach_guard(alloc);

            // Determine target file format version for session (upgrade
            // required if greater than file format version of attached file).
            using gf = _impl::GroupFriend;
            int current_file_format_version = gf::get_file_format_version(m_group);
            target_file_format_version =
                gf::get_target_file_format_version_for_session(current_file_format_version, history_type);

            if (begin_new_session) {
                // Determine version (snapshot number) and check history type
                // compatibility
                version_type version = 0;
                int stored_history_type = 0;
                gf::get_version_and_history_type(alloc, top_ref, version, stored_history_type);
                bool good_history_type = false;
                switch (history_type) {
                    case Replication::hist_None:
                    case Replication::hist_OutOfRealm:
                        good_history_type = (stored_history_type == Replication::hist_None);
                        break;
                    case Replication::hist_InRealm:
                        good_history_type = (stored_history_type == Replication::hist_InRealm ||
                                             stored_history_type == Replication::hist_None);
                        break;
                    case Replication::hist_Sync:
                        good_history_type = ((stored_history_type == Replication::hist_Sync) ||
                                             (stored_history_type == Replication::hist_None && top_ref == 0));
                }
                if (!good_history_type)
                    throw InvalidDatabase("Bad or incompatible history type", path);

                if (Replication* repl = gf::get_replication(m_group))
                    repl->initiate_session(version); // Throws

#ifndef _WIN32
                if (options.encryption_key) {
                    static_assert(sizeof(pid_t) <= sizeof(uint64_t), "process identifiers too large");
                    info->session_initiator_pid = uint_fast64_t(getpid());
                }
#endif

                info->file_format_version = uint_fast8_t(target_file_format_version);

                // Initially there is a single version in the file
                info->number_of_versions = 1;

                info->latest_version_number = version;

                SharedInfo* r_info = m_reader_map.get_addr();
                size_t file_size = alloc.get_baseline();
                r_info->init_versioning(top_ref, file_size, version);
            }
            else { // Not the session initiator
                // Durability setting must be consistent across a session. An
                // inconsistency is a logic error, as the user is required to
                // make sure that all possible concurrent session participants
                // use the same durability setting for the same Realm file.
                if (Durability(info->durability) != options.durability)
                    throw LogicError(LogicError::mixed_durability);

                // History type must be consistent across a session. An
                // inconsistency is a logic error, as the user is required to
                // make sure that all possible concurrent session participants
                // use the same history type for the same Realm file.
                if (info->history_type != history_type)
                    throw LogicError(LogicError::mixed_history_type);

#ifndef _WIN32
                if (options.encryption_key && info->session_initiator_pid != uint64_t(getpid())) {
                    std::stringstream ss;
                    ss << path << ": Encrypted interprocess sharing is currently unsupported."
                       << "SharedGroup has been opened by pid: " << info->session_initiator_pid << ". Current pid is "
                       << getpid() << ".";
                    throw std::runtime_error(ss.str());
                }
#endif

                // We need per session agreement among all participants on the
                // target Realm file format. From a technical perspective, the
                // best way to ensure that, would be to require a bumping of the
                // SharedInfo file format version on any change that could lead
                // to a different result from
                // get_target_file_format_for_session() given the same current
                // Realm file format version and the same history type, as that
                // would prevent the outcome of the Realm opening process from
                // depending on race conditions. However, for practical reasons,
                // we shall instead simply check that there is agreement, and
                // throw the same kind of exception, as would have been thrown
                // with a bumped SharedInfo file format version, if there isn't.
                if (info->file_format_version != target_file_format_version) {
                    std::stringstream ss;
                    ss << "File format version deosn't match: " << info->file_format_version << " "
                       << target_file_format_version << ".";
                    throw IncompatibleLockFile(ss.str());
                }
            }

#ifndef _WIN32
            m_new_commit_available.set_shared_part(info->new_commit_available, m_lockfile_prefix, "new_commit", options.temp_dir);
#ifdef REALM_ASYNC_DAEMON
            m_daemon_becomes_ready.set_shared_part(info->daemon_becomes_ready, m_lockfile_prefix, "daemon_ready", options.temp_dir);
            m_work_to_do.set_shared_part(info->work_to_do, m_lockfile_prefix, "work_ready", options.temp_dir);
            m_room_to_write.set_shared_part(info->room_to_write, m_lockfile_prefix, "allow_write", options.temp_dir);
            // In async mode, we need to make sure the daemon is running and ready:
            if (options.durability == Durability::Async && !is_backend) {
                while (info->daemon_ready == 0) {
                    if (info->daemon_started == 0) {
                        spawn_daemon(path);
                        info->daemon_started = 1;
                    }
                    // FIXME: It might be more robust to sleep a little, then restart the loop
                    // std::cerr << "Waiting for daemon" << std::endl;
                    m_daemon_becomes_ready.wait(m_controlmutex, 0);
                    // std::cerr << " - notified" << std::endl;
                }
            }
// std::cerr << "daemon should be ready" << std::endl;
#endif // REALM_ASYNC_DAEMON
#endif // !defined _WIN32

            // Set initial version so we can track if other instances
            // change the db
            m_read_lock.m_version = get_version_of_latest_snapshot();

            // make our presence noted:
            ++info->num_participants;

            // Initially wait_for_change is enabled
            m_wait_for_change_enabled = true;

            // Keep the mappings and file open:
            alloc_detach_guard.release();
            fug_2.release(); // Do not unmap
            fug_1.release(); // Do not unmap
            fcg.release();   // Do not close
        }
        break;
    }

    m_transact_stage = transact_Ready;
// std::cerr << "open completed" << std::endl;

#ifdef REALM_ASYNC_DAEMON
    if (options.durability == Durability::Async) {
        if (is_backend) {
            do_async_commits();
        }
    }
#else
    static_cast<void>(is_backend);
#endif

    try {
        using gf = _impl::GroupFriend;
        int current_file_format_version = gf::get_file_format_version(m_group);
        if (current_file_format_version == 0) {
            // If the current file format is still undecided, no upgrade is
            // necessary, but we still need to make the chosen file format
            // visible to the rest of the core library by updating that value
            // that will be subsequently returned by
            // Group::get_file_format_version(). For this to work, all session
            // participants must adopt the chosen target Realm file format when
            // the stored file format version is zero regardless of the version
            // of the core library used.
            gf::set_file_format_version(m_group, target_file_format_version);
        }
        else {
            upgrade_file_format(options.allow_file_format_upgrade, target_file_format_version); // Throws
        }
    }
    catch (...) {
        close();
        throw;
    }
}


bool SharedGroup::compact()
{
    // FIXME: ExcetionSafety: This function must be rewritten with exception
    // safety in mind.

    // Verify that the database file is attached
    if (is_attached() == false) {
        throw std::runtime_error(m_db_path + ": compact must be done on an open/attached SharedGroup");
    }
    // Verify that preconditions for compacting is met:
    if (m_transact_stage != transact_Ready) {
        throw std::runtime_error(m_db_path + ": compact is not supported whithin a transaction");
    }
    Durability dura;
    {
        std::string tmp_path = m_db_path + ".tmp_compaction_space";
        SharedInfo* info = m_file_map.get_addr();
        std::lock_guard<InterprocessMutex> lock(m_controlmutex); // Throws
        if (info->num_participants > 1)
            return false;

        // group::write() will throw if the file already exists.
        // To prevent this, we have to remove the file (should it exist)
        // before calling group::write().
        File::try_remove(tmp_path);

        // Using begin_read here ensures that we have access to the latest entry
        // in the ringbuffer. We need to have access to that later to update top_ref and file_size.
        // This is also needed to attach the group (get the proper top pointer, etc)
        begin_read(); // Throws

        // Compact by writing a new file holding only live data, then renaming the new file
        // so it becomes the database file, replacing the old one in the process.
        File file;
        file.open(tmp_path, File::access_ReadWrite, File::create_Must, 0);
        m_group.write(file, m_key, info->latest_version_number);
        // Data needs to be flushed to the disk before renaming.
        bool disable_sync = get_disable_sync_to_disk();
        if (!disable_sync)
            file.sync(); // Throws
        util::File::move(tmp_path.c_str(), m_db_path.c_str());
        {
            SharedInfo* r_info = m_reader_map.get_addr();
            Ringbuffer::ReadCount& rc = const_cast<Ringbuffer::ReadCount&>(r_info->readers.get_last());
            REALM_ASSERT_3(rc.version, ==, info->latest_version_number);
            static_cast<void>(rc); // rc unused if ENABLE_ASSERTION is unset
        }
        end_read();
        dura = Durability(info->durability);
        // We need to release any shared mapping *before* releasing the control mutex.
        // When someone attaches to the new database file, they *must* *not* see and
        // reuse any existing memory mapping of the stale file.
        m_group.m_alloc.detach();
    }
    close();

    SharedGroupOptions new_options;
    new_options.durability = dura;
    new_options.encryption_key = m_key;
    new_options.allow_file_format_upgrade = false;
    do_open(m_db_path, true, false, new_options);
    return true;
}

uint_fast64_t SharedGroup::get_number_of_versions()
{
    SharedInfo* info = m_file_map.get_addr();
    std::lock_guard<InterprocessMutex> lock(m_controlmutex); // Throws
    return info->number_of_versions;
}

SharedGroup::~SharedGroup() noexcept
{
    close();
}

void SharedGroup::close() noexcept
{
    if (!is_attached())
        return;

    switch (m_transact_stage) {
        case transact_Ready:
            break;
        case transact_Reading:
            end_read();
            break;
        case transact_Writing:
            rollback();
            break;
    }
    m_group.detach();
    using gf = _impl::GroupFriend;
    if (Replication* repl = gf::get_replication(m_group))
        repl->commit_log_close();

    m_transact_stage = transact_Ready;
    SharedInfo* info = m_file_map.get_addr();
    {
        std::lock_guard<InterprocessMutex> lock(m_controlmutex);

        if (m_group.m_alloc.is_attached())
            m_group.m_alloc.detach();

        --info->num_participants;
        bool end_of_session = info->num_participants == 0;
        // std::cerr << "closing" << std::endl;
        if (end_of_session) {

            // If the db file is just backing for a transient data structure,
            // we can delete it when done.
            if (Durability(info->durability) == Durability::MemOnly) {
                try {
                    util::File::remove(m_db_path.c_str());
                }
                catch (...) {
                } // ignored on purpose.
            }
            if (Replication* repl = gf::get_replication(m_group))
                repl->terminate_session();
        }
    }
#ifndef _WIN32
#ifdef REALM_ASYNC_DAEMON
    m_room_to_write.close();
    m_work_to_do.close();
    m_daemon_becomes_ready.close();
#endif
    m_new_commit_available.close();
#endif
    // On Windows it is important that we unmap before unlocking, else a SetEndOfFile() call from another thread may
    // interleave which is not permitted on Windows. It is permitted on *nix.
    m_file_map.unmap();
    m_reader_map.unmap();
    m_file.unlock();
    // info->~SharedInfo(); // DO NOT Call destructor
    m_file.close();
}

bool SharedGroup::has_changed()
{
    bool changed = m_read_lock.m_version != get_version_of_latest_snapshot();
    return changed;
}

#ifndef _WIN32
bool SharedGroup::wait_for_change()
{
    SharedInfo* info = m_file_map.get_addr();
    std::lock_guard<InterprocessMutex> lock(m_controlmutex);
    while (m_read_lock.m_version == info->latest_version_number && m_wait_for_change_enabled) {
        m_new_commit_available.wait(m_controlmutex, 0);
    }
    return m_read_lock.m_version != info->latest_version_number;
}


void SharedGroup::wait_for_change_release()
{
    std::lock_guard<InterprocessMutex> lock(m_controlmutex);
    m_wait_for_change_enabled = false;
    m_new_commit_available.notify_all();
}


void SharedGroup::enable_wait_for_change()
{
    std::lock_guard<InterprocessMutex> lock(m_controlmutex);
    m_wait_for_change_enabled = true;
}

#ifdef REALM_ASYNC_DAEMON
void SharedGroup::do_async_commits()
{
    bool shutdown = false;
    SharedInfo* info = m_file_map.get_addr();

    // We always want to keep a read lock on the last version
    // that was commited to disk, to protect it against being
    // overwritten by commits being made to memory by others.
    {
        VersionID version_id = VersionID();      // Latest available snapshot
        grab_read_lock(m_read_lock, version_id); // Throws
    }
    // we must treat version and version_index the same way:
    {
        std::lock_guard<InterprocessMutex> lock(m_controlmutex);
        info->free_write_slots = max_write_slots;
        info->daemon_ready = 1;
        m_daemon_becomes_ready.notify_all();
    }
    using gf = _impl::GroupFriend;
    gf::detach(m_group);

    while (true) {
        if (m_file.is_removed()) { // operator removed the lock file. take a hint!

            shutdown = true;
#ifdef REALM_ENABLE_LOGFILE
            std::cerr << "Lock file removed, initiating shutdown" << std::endl;
#endif
        }

        bool is_same;
        ReadLockInfo next_read_lock = m_read_lock;
        {
            // detect if we're the last "client", and if so, shutdown (must be under lock):
            std::lock_guard<InterprocessMutex> lock2(m_writemutex);
            std::lock_guard<InterprocessMutex> lock(m_controlmutex);
            version_type old_version = next_read_lock.m_version;
            VersionID version_id = VersionID(); // Latest available snapshot
            grab_read_lock(next_read_lock, version_id);
            is_same = (next_read_lock.m_version == old_version);
            if (is_same && (shutdown || info->num_participants == 1)) {
#ifdef REALM_ENABLE_LOGFILE
                std::cerr << "Daemon exiting nicely" << std::endl << std::endl;
#endif
                release_read_lock(next_read_lock);
                release_read_lock(m_read_lock);
                info->daemon_started = 0;
                info->daemon_ready = 0;
                return;
            }
        }

        if (!is_same) {

#ifdef REALM_ENABLE_LOGFILE
            std::cerr << "Syncing from version " << m_read_lock.m_version << " to " << next_read_lock.m_version
                      << std::endl;
#endif
            GroupWriter writer(m_group);
            writer.commit(next_read_lock.m_top_ref);

#ifdef REALM_ENABLE_LOGFILE
            std::cerr << "..and Done" << std::endl;
#endif
        }

        // Now we can release the version that was previously commited
        // to disk and just keep the lock on the latest version.
        release_read_lock(m_read_lock);
        m_read_lock = next_read_lock;

        m_balancemutex.lock();

        // We have caught up with the writers, let them know that there are
        // now free write slots, wakeup any that has been suspended.
        uint16_t free_write_slots = info->free_write_slots;
        info->free_write_slots = max_write_slots;
        if (free_write_slots <= 0) {
            m_room_to_write.notify_all();
        }

        // If we have plenty of write slots available, relax and wait a bit before syncing
        if (free_write_slots > relaxed_sync_threshold) {
            timespec ts;
            timeval tv;
            // clock_gettime(CLOCK_REALTIME, &ts); <- would like to use this, but not there on mac
            gettimeofday(&tv, nullptr);
            ts.tv_sec = tv.tv_sec;
            ts.tv_nsec = tv.tv_usec * 1000;
            ts.tv_nsec += 10000000;         // 10 msec
            if (ts.tv_nsec >= 1000000000) { // overflow
                ts.tv_nsec -= 1000000000;
                ts.tv_sec += 1;
            }

            // no timeout support if the condvars are only emulated, so this will assert
            m_work_to_do.wait(m_balancemutex, &ts);
        }
        m_balancemutex.unlock();
    }
}
#endif // REALM_ASYNC_DAEMON
#endif // _WIN32


void SharedGroup::upgrade_file_format(bool allow_file_format_upgrade, int target_file_format_version)
{
    // In a multithreaded scenario multiple threads may set upgrade = true, but
    // that is ok, because the condition is later rechecked in a fully reliable
    // way inside a transaction.

    // First a non-threadsafe but fast check
    using gf = _impl::GroupFriend;
    int current_file_format_version = gf::get_file_format_version(m_group);
    REALM_ASSERT(current_file_format_version <= target_file_format_version);
    bool maybe_upgrade = (current_file_format_version < target_file_format_version);
    if (maybe_upgrade) {
#ifdef REALM_DEBUG
// This sleep() only exists in order to increase the quality of the
// TEST(Upgrade_Database_2_3_Writes_New_File_Format_new) unit test.
// The unit test creates multiple threads that all call
// upgrade_file_format() simultaneously. This sleep() then acts like
// a simple thread barrier that makes sure the threads meet here, to
// increase the likelyhood of detecting any potential race problems.
// See the unit test for details.
#ifdef _WIN32
        _sleep(200);
#else
        // sleep() takes seconds and usleep() is deprecated, so use nanosleep()
        timespec ts;
        ts.tv_sec = 0;
        ts.tv_nsec = 200000000;
        nanosleep(&ts, 0);
#endif
#endif

        WriteTransaction wt(*this);
        int current_file_format_version_2 = gf::get_committed_file_format_version(m_group);
        // The file must either still be using its initial file_format or have
        // been upgraded already to the chosen target file format via a
        // concurrent SharedGroup object.
        REALM_ASSERT(current_file_format_version_2 == current_file_format_version ||
                     current_file_format_version_2 == target_file_format_version);
        bool need_upgrade = (current_file_format_version_2 < target_file_format_version);
        if (need_upgrade) {
            if (!allow_file_format_upgrade)
                throw FileFormatUpgradeRequired();
            gf::upgrade_file_format(m_group, target_file_format_version); // Throws
            // Note: The file format version stored in the Realm file will be
            // updated to the new file format version as part of the following
            // commit operation. This happens in GroupWriter::commit().
            if (m_upgrade_callback) {
                try {
                    m_upgrade_callback(current_file_format_version_2, target_file_format_version); // Throws
                }
                catch (...) {
                    rollback();
                    throw;
                }
            }
            commit(); // Throws
        }
        else {
            // If somebody else has already performed the upgrade, we still need
            // to inform the rest of the core library about the new file format
            // of the attached file.
            gf::set_file_format_version(m_group, target_file_format_version);
        }
    }
}


SharedGroup::VersionID SharedGroup::get_version_of_current_transaction()
{
    return VersionID(m_read_lock.m_version, m_read_lock.m_reader_idx);
}


void SharedGroup::release_read_lock(ReadLockInfo& read_lock) noexcept
{
    // The release may be tried on a version imported from a different thread,
    // hence generated on a different shared group, which may have memory mapped
    // a larger ringbuffer than we - so make sure we've mapped enough of the
    // ringbuffer to access the chosen ringbuffer entry.
    grow_reader_mapping(read_lock.m_reader_idx);
    SharedInfo* r_info = m_reader_map.get_addr();
    const Ringbuffer::ReadCount& r = r_info->readers.get(read_lock.m_reader_idx);
    atomic_double_dec(r.count); // <-- most of the exec time spent here
}


void SharedGroup::grab_read_lock(ReadLockInfo& read_lock, VersionID version_id)
{
    if (version_id.version == std::numeric_limits<version_type>::max()) {
        for (;;) {
            SharedInfo* r_info = m_reader_map.get_addr();
            read_lock.m_reader_idx = r_info->readers.last();
            if (grow_reader_mapping(read_lock.m_reader_idx)) { // Throws
                // remapping takes time, so retry with a fresh entry
                continue;
            }
            r_info = m_reader_map.get_addr();
            const Ringbuffer::ReadCount& r = r_info->readers.get(read_lock.m_reader_idx);
            // if the entry is stale and has been cleared by the cleanup process,
            // we need to start all over again. This is extremely unlikely, but possible.
            if (!atomic_double_inc_if_even(r.count)) // <-- most of the exec time spent here!
                continue;
            read_lock.m_version = r.version;
            read_lock.m_top_ref = to_size_t(r.current_top);
            read_lock.m_file_size = to_size_t(r.filesize);
            return;
        }
    }

    for (;;) {
        SharedInfo* r_info = m_reader_map.get_addr();
        read_lock.m_reader_idx = version_id.index;
        if (grow_reader_mapping(read_lock.m_reader_idx)) { // Throws
            // remapping takes time, so retry with a fresh entry
            continue;
        }
        r_info = m_reader_map.get_addr();
        const Ringbuffer::ReadCount& r = r_info->readers.get(read_lock.m_reader_idx);

        // if the entry is stale and has been cleared by the cleanup process,
        // the requested version is no longer available
        while (!atomic_double_inc_if_even(r.count)) { // <-- most of the exec time spent here!
            // we failed to lock the version. This could be because the version
            // is being cleaned up, but also because the cleanup is probing for access
            // to it. If it's being probed, the tail ptr of the ringbuffer will point
            // to it. If so we retry. If the tail ptr points somewhere else, the entry
            // has been cleaned up.
            if (&r_info->readers.get_oldest() != &r)
                throw BadVersion();
        }
        // we managed to lock an entry in the ringbuffer, but it may be so old that
        // the version doesn't match the specific request. In that case we must release and fail
        if (r.version != version_id.version) {
            atomic_double_dec(r.count); // <-- release
            throw BadVersion();
        }
        read_lock.m_version = r.version;
        read_lock.m_top_ref = to_size_t(r.current_top);
        read_lock.m_file_size = to_size_t(r.filesize);
        return;
    }
}


const Group& SharedGroup::begin_read(VersionID version_id)
{
    if (m_transact_stage != transact_Ready)
        throw LogicError(LogicError::wrong_transact_state);

    bool writable = false;
    do_begin_read(version_id, writable); // Throws

    m_transact_stage = transact_Reading;
    return m_group;
}


void SharedGroup::end_read() noexcept
{
    if (m_transact_stage == transact_Ready)
        return; // Idempotency

    if (m_transact_stage != transact_Reading)
        throw LogicError(LogicError::wrong_transact_state);

    do_end_read();

    m_transact_stage = transact_Ready;
}


Group& SharedGroup::begin_write()
{
    if (m_transact_stage != transact_Ready)
        throw LogicError(LogicError::wrong_transact_state);

    do_begin_write(); // Throws
    try {
        // We can be sure that do_begin_read() will bind to the latest snapshot,
        // since no other write transaction can be initated while we hold the
        // write mutex.
        VersionID version_id = VersionID(); // Latest available snapshot
        bool writable = true;
        do_begin_read(version_id, writable); // Throws

        if (Replication* repl = m_group.get_replication()) {
            version_type current_version = m_read_lock.m_version;
            bool history_updated = false;
            repl->initiate_transact(current_version, history_updated); // Throws
        }
    }
    catch (...) {
        do_end_write();
        throw;
    }

    m_transact_stage = transact_Writing;
    return m_group;
}


SharedGroup::version_type SharedGroup::commit()
{
    if (m_transact_stage != transact_Writing)
        throw LogicError(LogicError::wrong_transact_state);

    REALM_ASSERT(m_group.is_attached());

    version_type new_version = do_commit(); // Throws
    do_end_write();
    do_end_read();

    m_transact_stage = transact_Ready;
    return new_version;
}


void SharedGroup::rollback() noexcept
{
    if (m_transact_stage == transact_Ready)
        return; // Idempotency

    if (m_transact_stage != transact_Writing)
        throw LogicError(LogicError::wrong_transact_state);

    do_end_write();
    do_end_read();

    if (Replication* repl = m_group.get_replication())
        repl->abort_transact();

    m_transact_stage = transact_Ready;
}

SharedGroup::VersionID SharedGroup::pin_version()
{
    REALM_ASSERT(m_transact_stage != transact_Ready);

    // Get current version
    VersionID version_id(m_read_lock.m_version, m_read_lock.m_reader_idx);

    ReadLockInfo read_lock;
    grab_read_lock(read_lock, version_id); // Throws

    return version_id;
}

void SharedGroup::unpin_version(VersionID token)
{
    ReadLockInfo read_lock;
    read_lock.m_reader_idx = token.index;

    release_read_lock(read_lock);
}


void SharedGroup::do_begin_read(VersionID version_id, bool writable)
{
    // FIXME: BadVersion must be thrown in every case where the specified
    // version is not tethered in accordance with the documentation of
    // begin_read().

    grab_read_lock(m_read_lock, version_id); // Throws

    ReadLockUnlockGuard g(*this, m_read_lock);

    using gf = _impl::GroupFriend;
    gf::attach_shared(m_group, m_read_lock.m_top_ref, m_read_lock.m_file_size, writable); // Throws

    g.release();
}


void SharedGroup::do_end_read() noexcept
{
    REALM_ASSERT(m_read_lock.m_version != std::numeric_limits<version_type>::max());
    release_read_lock(m_read_lock);
    using gf = _impl::GroupFriend;
    gf::detach(m_group);
}


void SharedGroup::do_begin_write()
{
    SharedInfo* info = m_file_map.get_addr();
    // Get write lock
    // Note that this will not get released until we call
    // commit() or rollback()
    m_writemutex.lock(); // Throws

    if (info->commit_in_critical_phase) {
        m_writemutex.unlock();
        throw std::runtime_error("Crash of other process detected, session restart required");
    }

#ifdef REALM_ASYNC_DAEMON
    if (info->durability == static_cast<uint16_t>(Durability::Async)) {

        m_balancemutex.lock(); // Throws

        // if we are running low on write slots, kick the sync daemon
        if (info->free_write_slots < relaxed_sync_threshold)
            m_work_to_do.notify();
        // if we are out of write slots, wait for the sync daemon to catch up
        while (info->free_write_slots <= 0) {
            m_room_to_write.wait(m_balancemutex, 0);
        }

        info->free_write_slots--;
        m_balancemutex.unlock();
    }
#endif // _WIN32
}


void SharedGroup::do_end_write() noexcept
{
    m_writemutex.unlock();
}


Replication::version_type SharedGroup::do_commit()
{
    REALM_ASSERT(m_transact_stage == transact_Writing);

    SharedInfo* r_info = m_reader_map.get_addr();

    version_type current_version = r_info->get_current_version_unchecked();
    version_type new_version = current_version + 1;
    r_info->commit_in_critical_phase = 1;
    if (Replication* repl = m_group.get_replication()) {
        // If Replication::prepare_commit() fails, then the entire transaction
        // fails. The application then has the option of terminating the
        // transaction with a call to SharedGroup::rollback(), which in turn
        // must call Replication::abort_transact().
        new_version = repl->prepare_commit(current_version); // Throws
        try {
            low_level_commit(new_version); // Throws
        }
        catch (...) {
            repl->abort_transact();
            r_info = m_reader_map.get_addr();
            r_info->commit_in_critical_phase = 0;
            throw;
        }
        repl->finalize_commit();
    }
    else {
        low_level_commit(new_version); // Throws
    }
    r_info = m_reader_map.get_addr();
    r_info->commit_in_critical_phase = 0;
    return new_version;
}


SharedGroup::version_type SharedGroup::commit_and_continue_as_read()
{
    if (m_transact_stage != transact_Writing)
        throw LogicError(LogicError::wrong_transact_state);

    version_type version = do_commit(); // Throws

    // advance read lock but dont update accessors:
    // As this is done under lock, along with the addition above of the newest commit,
    // we know for certain that the read lock we will grab WILL refer to our own newly
    // completed commit.
    release_read_lock(m_read_lock);

    VersionID version_id = VersionID();      // Latest available snapshot
    grab_read_lock(m_read_lock, version_id); // Throws

    do_end_write();

    // Free memory that was allocated during the write transaction.
    using gf = _impl::GroupFriend;
    gf::reset_free_space_tracking(m_group); // Throws

    // Remap file if it has grown, and update refs in underlying node structure
    gf::remap_and_update_refs(m_group, m_read_lock.m_top_ref, m_read_lock.m_file_size); // Throws

    m_transact_stage = transact_Reading;

    return version;
}


bool SharedGroup::grow_reader_mapping(uint_fast32_t index)
{
    using _impl::SimulatedFailure;
    SimulatedFailure::trigger(SimulatedFailure::shared_group__grow_reader_mapping); // Throws

    if (index >= m_local_max_entry) {
        // handle mapping expansion if required
        SharedInfo* r_info = m_reader_map.get_addr();
        m_local_max_entry = r_info->readers.get_num_entries();
        size_t info_size = sizeof(SharedInfo) + r_info->readers.compute_required_space(m_local_max_entry);
        // std::cout << "Growing reader mapping to " << infosize << std::endl;
        m_reader_map.remap(m_file, util::File::access_ReadWrite, info_size); // Throws
        return true;
    }
    return false;
}


SharedGroup::version_type SharedGroup::get_version_of_latest_snapshot()
{
    // As get_version_of_latest_snapshot() may be called outside of the write
    // mutex, another thread may be performing changes to the ringbuffer
    // concurrently. It may even cleanup and recycle the current entry from
    // under our feet, so we need to protect the entry by temporarily
    // incrementing the reader ref count until we've got a safe reading of the
    // version number.
    while (1) {
        uint_fast32_t index;
        SharedInfo* r_info;
        do {
            // make sure that the index we are about to dereference falls within
            // the portion of the ringbuffer that we have mapped - if not, extend
            // the mapping to fit.
            r_info = m_reader_map.get_addr();
            index = r_info->readers.last();
        } while (grow_reader_mapping(index)); // throws

        // now (double) increment the read count so that no-one cleans up the entry
        // while we read it.
        const Ringbuffer::ReadCount& r = r_info->readers.get(index);
        if (!atomic_double_inc_if_even(r.count)) {

            continue;
        }
        version_type version = r.version;
        // release the entry again:
        atomic_double_dec(r.count);
        return version;
    }
}


void SharedGroup::low_level_commit(uint_fast64_t new_version)
{
    SharedInfo* info = m_file_map.get_addr();

    // Version of oldest snapshot currently (or recently) bound in a transaction
    // of the current session.
    uint_fast64_t oldest_version;
    {
        SharedInfo* r_info = m_reader_map.get_addr();

        // the cleanup process may access the entire ring buffer, so make sure it is mapped.
        // this is not ensured as part of begin_read, which only makes sure that the current
        // last entry in the buffer is available.
        if (grow_reader_mapping(r_info->readers.get_num_entries())) { // throws
            r_info = m_reader_map.get_addr();
        }
        r_info->readers.cleanup();
        const Ringbuffer::ReadCount& rc = r_info->readers.get_oldest();
        oldest_version = rc.version;

        // Allow for trimming of the history. Some types of histories do not
        // need store changesets prior to the oldest bound snapshot.
        if (_impl::History* hist = get_history())
            hist->set_oldest_bound_version(oldest_version); // Throws
    }

    // Do the actual commit
    REALM_ASSERT(m_group.m_top.is_attached());
    REALM_ASSERT(oldest_version <= new_version);
    // info->readers.dump();
    GroupWriter out(m_group); // Throws
    out.set_versions(new_version, oldest_version);
    // Recursively write all changed arrays to end of file
    ref_type new_top_ref = out.write_group(); // Throws
    // std::cout << "Writing version " << new_version << ", Topptr " << new_top_ref
    //     << " Read lock at version " << oldest_version << std::endl;
    switch (Durability(info->durability)) {
        case Durability::Full:
            out.commit(new_top_ref); // Throws
            break;
        case Durability::MemOnly:
        case Durability::Async:
            // In Durability::MemOnly mode, we just use the file as backing for
            // the shared memory. So we never actually flush the data to disk
            // (the OS may do so opportinisticly, or when swapping). So in this
            // mode the file on disk may very likely be in an invalid state.
            break;
    }
    size_t new_file_size = out.get_file_size();
    // Update reader info
    {
        SharedInfo* r_info = m_reader_map.get_addr();
        if (r_info->readers.is_full()) {
            // buffer expansion
            uint_fast32_t entries = r_info->readers.get_num_entries();
            entries = entries + 32;
            size_t new_info_size = sizeof(SharedInfo) + r_info->readers.compute_required_space(entries);
            // std::cout << "resizing: " << entries << " = " << new_info_size << std::endl;
            m_file.prealloc(0, new_info_size);                                       // Throws
            m_reader_map.remap(m_file, util::File::access_ReadWrite, new_info_size); // Throws
            r_info = m_reader_map.get_addr();
            m_local_max_entry = entries;
            r_info->readers.expand_to(entries);
        }
        Ringbuffer::ReadCount& r = r_info->readers.get_next();
        r.current_top = new_top_ref;
        r.filesize = new_file_size;
        r.version = new_version;
        r_info->readers.use_next();
    }
    {
        std::lock_guard<InterprocessMutex> lock(m_controlmutex);
        info->number_of_versions = new_version - oldest_version + 1;
        info->latest_version_number = new_version;
#ifndef _WIN32
        m_new_commit_available.notify_all();
#endif
    }
}


void SharedGroup::reserve(size_t size)
{
    REALM_ASSERT(is_attached());
    // FIXME: There is currently no synchronization between this and
    // concurrent commits in progress. This is so because it is
    // believed that the OS guarantees race free behavior when
    // util::File::prealloc_if_supported() (posix_fallocate() on
    // Linux) runs concurrently with modfications via a memory map of
    // the file. This assumption must be verified though.
    m_group.m_alloc.reserve_disk_space(size); // Throws
}


std::unique_ptr<SharedGroup::Handover<LinkView>>
SharedGroup::export_linkview_for_handover(const LinkViewRef& accessor)
{
    if (m_transact_stage != transact_Reading) {
        throw LogicError(LogicError::wrong_transact_state);
    }
    std::unique_ptr<Handover<LinkView>> result(new Handover<LinkView>());
    LinkView::generate_patch(accessor, result->patch);
    result->clone = 0; // not used for LinkView - maybe specialize Handover<LinkView> ?
    result->version = get_version_of_current_transaction();
    return result;
}


LinkViewRef SharedGroup::import_linkview_from_handover(std::unique_ptr<Handover<LinkView>> handover)
{
    if (handover->version != get_version_of_current_transaction()) {
        throw BadVersion();
    }
    // move data
    LinkViewRef result = LinkView::create_from_and_consume_patch(handover->patch, m_group);
    return result;
}


std::unique_ptr<SharedGroup::Handover<Table>> SharedGroup::export_table_for_handover(const TableRef& accessor)
{
    if (m_transact_stage != transact_Reading) {
        throw LogicError(LogicError::wrong_transact_state);
    }
    std::unique_ptr<Handover<Table>> result(new Handover<Table>());
    Table::generate_patch(accessor.get(), result->patch);
    result->clone = 0;
    result->version = get_version_of_current_transaction();
    return result;
}


TableRef SharedGroup::import_table_from_handover(std::unique_ptr<Handover<Table>> handover)
{
    if (handover->version != get_version_of_current_transaction()) {
        throw BadVersion();
    }
    TableRef result = Table::create_from_and_consume_patch(handover->patch, m_group);
    return result;
}<|MERGE_RESOLUTION|>--- conflicted
+++ resolved
@@ -498,13 +498,8 @@
 };
 
 
-<<<<<<< HEAD
-SharedGroup::SharedInfo::SharedInfo(DurabilityLevel dura, Replication::HistoryType hist_type)
-    : size_of_mutex(sizeof(shared_writemutex))
-=======
 SharedGroup::SharedInfo::SharedInfo(Durability dura, Replication::HistoryType hist_type):
     size_of_mutex(sizeof(shared_writemutex)),
->>>>>>> dc042b12
 #ifndef _WIN32
     , size_of_condvar(sizeof(room_to_write))
 #endif
@@ -685,13 +680,8 @@
 // initializing process crashes and leaves the shared memory in an
 // undefined state.
 
-<<<<<<< HEAD
-void SharedGroup::do_open(const std::string& path, bool no_create_file, DurabilityLevel durability, bool is_backend,
-                          const char* encryption_key, bool allow_upgrafe_file_format)
-=======
 void SharedGroup::do_open(const std::string& path, bool no_create_file,
                           bool is_backend, const SharedGroupOptions options)
->>>>>>> dc042b12
 {
     // Exception safety: Since do_open() is called from constructors, if it
     // throws, it must leave the file closed.
@@ -741,15 +731,9 @@
             // init_complete = 0. Need to fill with zeros before constructing
             // due to the bit field members. Otherwise we would write
             // uninitialized bits to the file.
-<<<<<<< HEAD
-            alignas(SharedInfo) char buffer[sizeof(SharedInfo)] = {0};
-            new (buffer) SharedInfo(durability, history_type); // Throws
-            m_file.write(buffer, sizeof buffer);               // Throws
-=======
             alignas(SharedInfo) char buffer[sizeof (SharedInfo)] = {0};
             new (buffer) SharedInfo(options.durability, history_type); // Throws
             m_file.write(buffer, sizeof buffer); // Throws
->>>>>>> dc042b12
 
             // Mark the file as completely initialized via a memory
             // mapping. Since this is done as a separate final step (involving
