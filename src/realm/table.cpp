--- conflicted
+++ resolved
@@ -2313,8 +2313,7 @@
         if (m_top.size() > top_position_for_opposite_table)
             m_opposite_table.update_from_parent();
         if (m_top.size() > top_position_for_opposite_column)
-<<<<<<< HEAD
-            m_opposite_column.update_from_parent(old_baseline);
+            m_opposite_column.update_from_parent();
         if (m_top.size() > top_position_for_flags) {
             uint64_t flags = m_top.get_as_ref_or_tagged(top_position_for_flags).get_as_int();
             m_is_embedded = flags & 0x1;
@@ -2323,11 +2322,8 @@
             m_is_embedded = false;
         }
         if (m_tombstones)
-            m_tombstones->update_from_parent(old_baseline);
-
-=======
-            m_opposite_column.update_from_parent();
->>>>>>> 41d221d1
+            m_tombstones->update_from_parent();
+
         refresh_content_version();
         m_has_any_embedded_objects.reset();
     }
