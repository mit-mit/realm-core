--- conflicted
+++ resolved
@@ -400,13 +400,9 @@
             : ref_end(other.ref_end)
             , size(other.size)
         {
-<<<<<<< HEAD
             addr = other.addr;
             other.addr = nullptr;
             other.size = 0;
-=======
-            slab.size = 0;
->>>>>>> 208a7f23
         }
     };
     struct Chunk { // describes a freed in-file block
