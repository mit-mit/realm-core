/*************************************************************************
 *
 * Copyright 2016 Realm Inc.
 *
 * Licensed under the Apache License, Version 2.0 (the "License");
 * you may not use this file except in compliance with the License.
 * You may obtain a copy of the License at
 *
 * http://www.apache.org/licenses/LICENSE-2.0
 *
 * Unless required by applicable law or agreed to in writing, software
 * distributed under the License is distributed on an "AS IS" BASIS,
 * WITHOUT WARRANTIES OR CONDITIONS OF ANY KIND, either express or implied.
 * See the License for the specific language governing permissions and
 * limitations under the License.
 *
 **************************************************************************/

#include <realm/transaction.hpp>

#include <algorithm>
#include <atomic>
#include <cerrno>
#include <fcntl.h>
#include <iostream>
#include <mutex>
#include <sstream>
#include <type_traits>
#include <random>
#include <deque>
#include <thread>
#include <condition_variable>

#include <realm/disable_sync_to_disk.hpp>
#include <realm/group_writer.hpp>
#include <realm/impl/simulated_failure.hpp>
#include <realm/replication.hpp>
#include <realm/util/errno.hpp>
#include <realm/util/features.h>
#include <realm/util/file_mapper.hpp>
#include <realm/util/safe_int_ops.hpp>
#include <realm/util/scope_exit.hpp>
#include <realm/util/thread.hpp>
#include <realm/util/to_string.hpp>

#ifndef _WIN32
#include <sys/wait.h>
#include <sys/time.h>
#include <unistd.h>
#else
#include <windows.h>
#include <process.h>
#endif

//#define REALM_ENABLE_LOGFILE


using namespace realm;
using namespace realm::metrics;
using namespace realm::util;
using Durability = DBOptions::Durability;

namespace {

// value   change
// --------------------
//  4      Unknown
//  5      Introduction of SharedInfo::file_format_version and
//         SharedInfo::history_type.
//  6      Using new robust mutex emulation where applicable
//  7      Introducing `commit_in_critical_phase` and `sync_agent_present`, and
//         changing `daemon_started` and `daemon_ready` from 1-bit to 8-bit
//         fields.
//  8      Placing the commitlog history inside the Realm file.
//  9      Fair write transactions requires an additional condition variable,
//         `write_fairness`
// 10      Introducing SharedInfo::history_schema_version.
// 11      New impl of InterprocessCondVar on windows.
// 12      Change `number_of_versions` to an atomic rather than guarding it
//         with a lock.
// 13      New impl of VersionList and added mutex for it (former RingBuffer)
const uint_fast16_t g_shared_info_version = 13;


struct VersionList {
    // the VersionList is an array of ReadCount structures.
    // it is placed in the "lock-file" and accessed via memory mapping
    struct ReadCount {
        uint64_t version;
        uint64_t filesize;
        uint64_t current_top;
        uint32_t count_live;
        uint32_t count_frozen;
        bool active;
    };

<<<<<<< HEAD
    void reserve(uint32_t size) noexcept
    {
        for (auto i = entries; i < size; ++i)
            data[i].active = false;
        if (size > entries) {
            num_free += size - entries;
            entries = size;
=======
    Ringbuffer() noexcept
    {
        m_entries = init_readers_size;
        for (int i = 0; i < init_readers_size; i++) {
            m_data[i].version = 1;
            m_data[i].count.store(1, std::memory_order_relaxed);
            m_data[i].current_top = 0;
            m_data[i].filesize = 0;
            m_data[i].next = i + 1;
        }
        m_old_pos = 0;
        m_data[0].count.store(0, std::memory_order_relaxed);
        m_data[init_readers_size - 1].next = 0;
        m_put_pos.store(0, std::memory_order_release);
    }

    void dump()
    {
        ReadCount* data = this->data();
        uint_fast32_t i = m_old_pos;
        std::cout << "--- " << std::endl;
        while (i != m_put_pos.load()) {
            std::cout << "  used " << i << " : " << data[i].count.load() << " | " << data[i].version << std::endl;
            i = m_data[i].next;
        }
        std::cout << "  LAST " << i << " : " << data[i].count.load() << " | " << data[i].version << std::endl;
        i = m_data[i].next;
        while (i != m_old_pos) {
            std::cout << "  free " << i << " : " << data[i].count.load() << " | " << data[i].version << std::endl;
            i = m_data[i].next;
>>>>>>> d14fbac9
        }
    }

    VersionList() noexcept
    {
<<<<<<< HEAD
        newest = nil; // empty
        num_free = 0; // empty
        entries = 0;
        reserve(init_readers_size);
=======
        // std::cout << "expanding to " << new_entries << std::endl;
        // dump();
        ReadCount* data = this->data();
        for (uint32_t i = m_entries; i < new_entries; i++) {
            data[i].version = 1;
            data[i].count.store(1, std::memory_order_relaxed);
            data[i].current_top = 0;
            data[i].filesize = 0;
            data[i].next = i + 1;
        }
        data[new_entries - 1].next = m_old_pos;
        data[m_put_pos.load(std::memory_order_relaxed)].next = m_entries;
        m_entries = uint32_t(new_entries);
        // dump();
>>>>>>> d14fbac9
    }

    static size_t compute_required_space(uint_fast32_t num_entries) noexcept
    {
        // get space required for given number of entries beyond the initial count.
        // NB: this not the size of the VersionList, it is the size minus whatever was
        // the initial size.
        return sizeof(ReadCount) * (num_entries - init_readers_size);
    }

    unsigned int capacity() const noexcept
    {
        return m_entries;
    }

<<<<<<< HEAD
    ReadCount& get(uint_fast32_t idx) noexcept
=======
    uint_fast32_t last() const noexcept
    {
        return m_put_pos.load(std::memory_order_acquire);
    }

    const ReadCount& get(uint_fast32_t idx) const noexcept
>>>>>>> d14fbac9
    {
        return data()[idx];
    }

    ReadCount& get_newest() noexcept
    {
<<<<<<< HEAD
        return get(newest);
=======
        ReadCount& r = data()[last()];
        // r.count is an atomic<> due to other usage constraints. Right here, we're
        // operating under mutex protection, so the use of an atomic store is immaterial
        // and just forced on us by the type of r.count.
        // You'll find the full discussion of how r.count is operated and why it must be
        // an atomic earlier in this file.
        r.count.store(0, std::memory_order_relaxed);
        return r;
>>>>>>> d14fbac9
    }
    ReadCount& allocate_entry(uint64_t top, uint64_t size, uint64_t version)
    {
<<<<<<< HEAD
        for (uint32_t i = 0; i < entries; ++i) {
            if (!data[i].active) {
                num_free--;
                auto& rc = data[i];
                rc.count_frozen = rc.count_live = 0;
                rc.current_top = top;
                rc.filesize = size;
                rc.version = version;
                rc.active = true;
                newest = i;
                return rc;
            }
        }
        REALM_ASSERT_RELEASE(false);
=======
        return get(m_old_pos.load(std::memory_order_relaxed));
>>>>>>> d14fbac9
    }

    int index_of(const ReadCount& rc)
    {
<<<<<<< HEAD
        return static_cast<int>(&rc - data);
=======
        uint_fast32_t idx = get(last()).next;
        return idx == m_old_pos.load(std::memory_order_relaxed);
>>>>>>> d14fbac9
    }

    void free_entry(ReadCount* rc)
    {
        rc->current_top = rc->filesize = rc->version = -1ULL; // easy to recognize in debugger
        rc->active = false;
        num_free++;
    }

    // This method resets the version list to an empty state, then allocates an entry.
    // Precondition: This should *only* be done if the caller has established that she
    // is the only thread/process that has access to the VersionList. It is currently
    // called from init_versioning(), which is called by DB::open() under the
    // condition that it is the session initiator and under guard by the control mutex,
    // thus ensuring the precondition. It is also called from compact() in a similar situation.
    // It is most likely not suited for any other use.
    ReadCount& init_versioning(uint64_t top, uint64_t filesize, uint64_t version) noexcept
    {
<<<<<<< HEAD
        newest = nil;
        auto t_free = entries;
        entries = num_free = 0;
        reserve(t_free);
        ReadCount& r = allocate_entry(top, filesize, version);
        return r;
=======
        REALM_ASSERT(!is_full());
        return data()[next()];
>>>>>>> d14fbac9
    }

    bool is_full() const noexcept
    {
<<<<<<< HEAD
        return num_free == 0;
=======
        atomic_dec(get_next().count); // .store_release(0);
        m_put_pos.store(uint32_t(next()), std::memory_order_release);
>>>>>>> d14fbac9
    }

    void purge_versions(uint64_t& oldest_v, uint64_t& oldest_live_v, TopRefMap& top_refs,
                        bool& any_new_unreachables) noexcept
    {
<<<<<<< HEAD
        oldest_v = oldest_live_v = std::numeric_limits<uint64_t>::max();
        any_new_unreachables = false;
        for (auto* rc = data; rc < data + entries; ++rc) {
            if (rc->active) {
                if (rc->count_live != 0) {
                    if (rc->version < oldest_live_v)
                        oldest_live_v = rc->version;
                }
                if (rc->count_frozen == 0 && rc->count_live == 0) { // unreachable
                    REALM_ASSERT(index_of(*rc) != newest);
                    rc->version = 0;
                    free_entry(rc);
                    any_new_unreachables = true;
                }
                else {
                    if (rc->version < oldest_v)
                        oldest_v = rc->version;
                    // still active
                    top_refs.emplace(rc->version, VersionInfo{to_ref(rc->current_top), to_ref(rc->filesize)});
                }
            }
=======
        // invariant: entry held by put_pos has count > 1.
        // std::cout << "cleanup: from " << old_pos << " to " << put_pos.load_relaxed();
        // dump();
        while (m_old_pos.load(std::memory_order_relaxed) != m_put_pos.load(std::memory_order_relaxed)) {
            const ReadCount& r = get(m_old_pos.load(std::memory_order_relaxed));
            if (!atomic_one_if_zero(r.count))
                break;
            auto next_ndx = get(m_old_pos.load(std::memory_order_relaxed)).next;
            m_old_pos.store(next_ndx, std::memory_order_relaxed);
>>>>>>> d14fbac9
        }
        REALM_ASSERT(oldest_v != std::numeric_limits<uint64_t>::max());
        REALM_ASSERT(oldest_live_v != std::numeric_limits<uint64_t>::max());
    }

<<<<<<< HEAD
    uint32_t entries;
    int32_t newest;
    int32_t num_free;
=======
private:
    // number of entries. Access synchronized through put_pos.
    uint32_t m_entries;
    std::atomic<uint32_t> m_put_pos; // only changed under lock, but accessed outside lock
    std::atomic<uint32_t> m_old_pos; // only changed during write transactions and under lock
>>>>>>> d14fbac9

    constexpr static int nil = -1;
    const static int init_readers_size = 32;

    // IMPORTANT: The actual data comprising the version list MUST BE PLACED LAST in
    // the VersionList structure, as the data area is extended at run time.
    // Similarly, the VersionList must be the final element of the SharedInfo structure.
    // IMPORTANT II:
    // To ensure proper alignment across all platforms, the SharedInfo structure
    // should NOT have a stricter alignment requirement than the ReadCount structure.
    ReadCount m_data[init_readers_size];

    // Silence UBSan errors about out-of-bounds reads on m_data by casting to a pointer
    ReadCount* data() noexcept
    {
        return m_data;
    }
    const ReadCount* data() const noexcept
    {
        return m_data;
    }
};

// Using lambda rather than function so that shared_ptr shared state doesn't need to hold a function pointer.
constexpr auto TransactionDeleter = [](Transaction* t) {
    t->close();
    delete t;
};

template <typename... Args>
TransactionRef make_transaction_ref(Args&&... args)
{
    return TransactionRef(new Transaction(std::forward<Args>(args)...), TransactionDeleter);
}

} // anonymous namespace


/// The structure of the contents of the per session `.lock` file. Note that
/// this file is transient in that it is recreated/reinitialized at the
/// beginning of every session. A session is any sequence of temporally
/// overlapping openings of a particular Realm file via DB objects. For
/// example, if there are two DB objects, A and B, and the file is
/// first opened via A, then opened via B, then closed via A, and finally closed
/// via B, then the session streaches from the opening via A to the closing via
/// B.
///
/// IMPORTANT: Remember to bump `g_shared_info_version` if anything is changed
/// in the memory layout of this class, or if the meaning of any of the stored
/// values change.
///
/// Members `init_complete`, `shared_info_version`, `size_of_mutex`, and
/// `size_of_condvar` may only be modified only while holding an exclusive lock
/// on the file, and may be read only while holding a shared (or exclusive) lock
/// on the file. All other members (except for the VersionList which has its own mutex)
/// may be accessed only while holding a lock on `controlmutex`.
///
/// SharedInfo must be 8-byte aligned. On 32-bit Apple platforms, mutexes store their
/// alignment as part of the mutex state. We're copying the SharedInfo (including
/// embedded but alway unlocked mutexes) and it must retain the same alignment
/// throughout.
struct alignas(8) DB::SharedInfo {
    /// Indicates that initialization of the lock file was completed
    /// sucessfully.
    ///
    /// CAUTION: This member must never move or change type, as that would
    /// compromize safety of the the session initiation process.
    std::atomic<uint8_t> init_complete; // Offset 0

    /// The size in bytes of a mutex member of SharedInfo. This allows all
    /// session participants to be in agreement. Obviously, a size match is not
    /// enough to guarantee identical layout internally in the mutex object, but
    /// it is hoped that it will catch some (if not most) of the cases where
    /// there is a layout discrepancy internally in the mutex object.
    uint8_t size_of_mutex; // Offset 1

    /// Like size_of_mutex, but for condition variable members of SharedInfo.
    uint8_t size_of_condvar; // Offset 2

    /// Set during the critical phase of a commit, when the logs, the VersionList
    /// and the database may be out of sync with respect to each other. If a
    /// writer crashes during this phase, there is no safe way of continuing
    /// with further write transactions. When beginning a write transaction,
    /// this must be checked and an exception thrown if set.
    ///
    /// Note that std::atomic<uint8_t> is guaranteed to have standard layout.
    std::atomic<uint8_t> commit_in_critical_phase = {0}; // Offset 3

    /// The target Realm file format version for the current session. This
    /// allows all session participants to be in agreement. It can only differ
    /// from what is returned by Group::get_file_format_version() temporarily,
    /// and only during the Realm file opening process. If it differs, it means
    /// that the file format needs to be upgraded from its current format
    /// (Group::get_file_format_version()), the format specified by this member
    /// of SharedInfo.
    uint8_t file_format_version; // Offset 4

    /// Stores a value of type Replication::HistoryType. Must match across all
    /// session participants.
    int8_t history_type; // Offset 5

    /// The SharedInfo layout version. This allows all session participants to
    /// be in agreement. Must be bumped if the layout of the SharedInfo
    /// structure is changed. Note, however, that only the part that lies beyond
    /// SharedInfoUnchangingLayout can have its layout changed.
    ///
    /// CAUTION: This member must never move or change type, as that would
    /// compromize version agreement checking.
    uint16_t shared_info_version = g_shared_info_version; // Offset 6

    uint16_t durability;           // Offset 8
    uint16_t free_write_slots = 0; // Offset 10

    /// Number of participating shared groups
    uint32_t num_participants = 0; // Offset 12

    /// Latest version number. Guarded by the controlmutex (for lock-free
    /// access, use get_version_of_latest_snapshot() instead)
    uint64_t latest_version_number; // Offset 16

    /// Pid of process initiating the session, but only if that process runs
    /// with encryption enabled, zero otherwise. Other processes cannot join a
    /// session wich uses encryption, because interprocess sharing is not
    /// supported by our current encryption mechanisms.
    uint64_t session_initiator_pid = 0; // Offset 24

    std::atomic<uint64_t> number_of_versions; // Offset 32

    /// True (1) if there is a sync agent present (a session participant acting
    /// as sync client). It is an error to have a session with more than one
    /// sync agent. The purpose of this flag is to prevent that from ever
    /// happening. If the sync agent crashes and leaves the flag set, the
    /// session will need to be restarted (lock file reinitialized) before a new
    /// sync agent can be started.
    uint8_t sync_agent_present = 0; // Offset 40

    /// Set when a participant decides to start the daemon, cleared by the
    /// daemon when it decides to exit. Participants check during open() and
    /// start the daemon if running in async mode.
    uint8_t daemon_started = 0; // Offset 41

    /// Set by the daemon when it is ready to handle commits. Participants must
    /// wait during open() on 'daemon_becomes_ready' for this to become true.
    /// Cleared by the daemon when it decides to exit.
    uint8_t daemon_ready = 0; // Offset 42

    uint8_t filler_1; // Offset 43

    /// Stores a history schema version (as returned by
    /// Replication::get_history_schema_version()). Must match across all
    /// session participants.
    uint16_t history_schema_version; // Offset 44

    uint16_t filler_2; // Offset 46

    InterprocessMutex::SharedPart shared_writemutex; // Offset 48
    InterprocessMutex::SharedPart shared_controlmutex;
    InterprocessMutex::SharedPart shared_versionlist_mutex;
    InterprocessCondVar::SharedPart room_to_write;
    InterprocessCondVar::SharedPart work_to_do;
    InterprocessCondVar::SharedPart daemon_becomes_ready;
    InterprocessCondVar::SharedPart new_commit_available;
    InterprocessCondVar::SharedPart pick_next_writer;
    std::atomic<uint32_t> next_ticket;
    std::atomic<uint32_t> next_served = 0;

    // IMPORTANT: The VersionList MUST be the last field in SharedInfo - see above.
    VersionList readers;

    SharedInfo(Durability, Replication::HistoryType, int history_schema_version);
    ~SharedInfo() noexcept {}

    void init_versioning(ref_type top_ref, size_t file_size, uint64_t initial_version)
    {
        // Create our first versioning entry:
        readers.init_versioning(top_ref, file_size, initial_version);
    }
};


DB::SharedInfo::SharedInfo(Durability dura, Replication::HistoryType ht, int hsv)
    : size_of_mutex(sizeof(shared_writemutex))
    , size_of_condvar(sizeof(room_to_write))
    , shared_writemutex()   // Throws
    , shared_controlmutex() // Throws
{
    durability = static_cast<uint16_t>(dura); // durability level is fixed from creation
    REALM_ASSERT(!util::int_cast_has_overflow<decltype(history_type)>(ht + 0));
    REALM_ASSERT(!util::int_cast_has_overflow<decltype(history_schema_version)>(hsv));
    history_type = ht;
    history_schema_version = static_cast<uint16_t>(hsv);
    InterprocessCondVar::init_shared_part(new_commit_available); // Throws
    InterprocessCondVar::init_shared_part(pick_next_writer);     // Throws
    next_ticket = 0;

// IMPORTANT: The offsets, types (, and meanings) of these members must
// never change, not even when the SharedInfo layout version is bumped. The
// eternal constancy of this part of the layout is what ensures that a
// joining session participant can reliably verify that the actual format is
// as expected.
#ifndef _WIN32
#pragma GCC diagnostic push
#pragma GCC diagnostic ignored "-Winvalid-offsetof"
#endif
    static_assert(offsetof(SharedInfo, init_complete) == 0 && ATOMIC_BOOL_LOCK_FREE == 2 &&
                      std::is_same<decltype(init_complete), std::atomic<uint8_t>>::value &&
                      offsetof(SharedInfo, shared_info_version) == 6 &&
                      std::is_same<decltype(shared_info_version), uint16_t>::value,
                  "Forbidden change in SharedInfo layout");

    // Try to catch some of the memory layout changes that requires bumping of
    // the SharedInfo file format version (shared_info_version).
    static_assert(
        offsetof(SharedInfo, size_of_mutex) == 1 && std::is_same<decltype(size_of_mutex), uint8_t>::value &&
            offsetof(SharedInfo, size_of_condvar) == 2 && std::is_same<decltype(size_of_condvar), uint8_t>::value &&
            offsetof(SharedInfo, commit_in_critical_phase) == 3 &&
            std::is_same<decltype(commit_in_critical_phase), std::atomic<uint8_t>>::value &&
            offsetof(SharedInfo, file_format_version) == 4 &&
            std::is_same<decltype(file_format_version), uint8_t>::value && offsetof(SharedInfo, history_type) == 5 &&
            std::is_same<decltype(history_type), int8_t>::value && offsetof(SharedInfo, durability) == 8 &&
            std::is_same<decltype(durability), uint16_t>::value && offsetof(SharedInfo, free_write_slots) == 10 &&
            std::is_same<decltype(free_write_slots), uint16_t>::value &&
            offsetof(SharedInfo, num_participants) == 12 &&
            std::is_same<decltype(num_participants), uint32_t>::value &&
            offsetof(SharedInfo, latest_version_number) == 16 &&
            std::is_same<decltype(latest_version_number), uint64_t>::value &&
            offsetof(SharedInfo, session_initiator_pid) == 24 &&
            std::is_same<decltype(session_initiator_pid), uint64_t>::value &&
            offsetof(SharedInfo, number_of_versions) == 32 &&
            std::is_same<decltype(number_of_versions), std::atomic<uint64_t>>::value &&
            offsetof(SharedInfo, sync_agent_present) == 40 &&
            std::is_same<decltype(sync_agent_present), uint8_t>::value &&
            offsetof(SharedInfo, daemon_started) == 41 && std::is_same<decltype(daemon_started), uint8_t>::value &&
            offsetof(SharedInfo, daemon_ready) == 42 && std::is_same<decltype(daemon_ready), uint8_t>::value &&
            offsetof(SharedInfo, filler_1) == 43 && std::is_same<decltype(filler_1), uint8_t>::value &&
            offsetof(SharedInfo, history_schema_version) == 44 &&
            std::is_same<decltype(history_schema_version), uint16_t>::value && offsetof(SharedInfo, filler_2) == 46 &&
            std::is_same<decltype(filler_2), uint16_t>::value && offsetof(SharedInfo, shared_writemutex) == 48 &&
            std::is_same<decltype(shared_writemutex), InterprocessMutex::SharedPart>::value,
        "Caught layout change requiring SharedInfo file format bumping");
    static_assert(std::atomic<uint64_t>::is_always_lock_free);
#ifndef _WIN32
#pragma GCC diagnostic pop
#endif
}

class DB::VersionManager {
public:
    VersionManager(File& file, util::InterprocessMutex& mutex)
        : m_file(file)
        , m_mutex(mutex)
    {
        std::lock_guard lock(m_mutex);
        size_t size = static_cast<size_t>(m_file.get_size());
        m_reader_map.map(m_file, File::access_ReadWrite, size, File::map_NoSync);
        r_info = m_reader_map.get_addr();
        m_local_max_entry = r_info->readers.capacity();
        REALM_ASSERT(sizeof(SharedInfo) + r_info->readers.compute_required_space(m_local_max_entry) == size);
    }

    void cleanup_versions(uint64_t& oldest_version, uint64_t& oldest_live_version, TopRefMap& top_refs,
                          bool& any_new_unreachables)
    {
        std::lock_guard lock(m_mutex);
        ensure_full_reader_mapping();
        r_info->readers.purge_versions(oldest_version, oldest_live_version, top_refs, any_new_unreachables);
    }

    version_type get_newest_version()
    {
        return get_version_id_of_latest_snapshot().version;
    }

    VersionID get_version_id_of_latest_snapshot()
    {
        std::lock_guard lock(m_mutex);
        ensure_full_reader_mapping();
        uint_fast32_t index = r_info->readers.newest;
        return {r_info->readers.get(index).version, index};
    }

    void release_read_lock(ReadLockInfo& read_lock)
    {
        std::lock_guard lock(m_mutex);
        // we should not need to call ensure_full_reader_mapping,
        // since releasing a read lock means it has been grabbed
        // earlier - and hence must reside in mapped memory.
        auto& r = r_info->readers.get(read_lock.m_reader_idx);
        REALM_ASSERT(read_lock.m_version == r.version);
        if (read_lock.m_is_frozen) {
            --r.count_frozen;
        }
        else {
            --r.count_live;
        }
    }

    void grab_read_lock(ReadLockInfo& read_lock, bool frozen, VersionID version_id = {})
    {
        std::lock_guard lock(m_mutex);
        ensure_full_reader_mapping();
        const bool pick_specific = version_id.version != VersionID().version;
        read_lock.m_reader_idx = pick_specific ? version_id.index : r_info->readers.newest;
        REALM_ASSERT(r_info->readers.newest >= 0);
        bool picked_newest = read_lock.m_reader_idx == (unsigned)r_info->readers.newest;
        auto& r = r_info->readers.get(read_lock.m_reader_idx);
        if (pick_specific && version_id.version != r.version)
            throw BadVersion();
        if (!picked_newest) {
            if (frozen && r.count_frozen == 0 && r.count_live == 0)
                throw BadVersion();
            if (!frozen && r.count_live == 0)
                throw BadVersion();
        }
        if (frozen) {
            ++r.count_frozen;
        }
        else {
            ++r.count_live;
        }
        read_lock.m_is_frozen = frozen;
        read_lock.m_version = r.version;
        read_lock.m_top_ref = static_cast<ref_type>(r.current_top);
        read_lock.m_file_size = static_cast<size_t>(r.filesize);
    }

    void add_version(ref_type new_top_ref, size_t new_file_size, uint64_t new_version)
    {
        std::lock_guard lock(m_mutex);
        if (r_info->readers.is_full()) {
            // buffer expansion
            auto entries = r_info->readers.capacity();
            auto new_entries = entries + 32;
            size_t new_info_size = sizeof(SharedInfo) + r_info->readers.compute_required_space(new_entries);
            // std::cout << "resizing: " << entries << " = " << new_info_size << std::endl;
            m_file.prealloc(new_info_size);                                          // Throws
            m_reader_map.remap(m_file, util::File::access_ReadWrite, new_info_size); // Throws
            r_info = m_reader_map.get_addr();
            m_local_max_entry = new_entries;
            r_info->readers.reserve(new_entries);
        }
        r_info->readers.allocate_entry(new_top_ref, new_file_size, new_version);
    }

    void init_versioning(ref_type top_ref, size_t file_size, uint64_t initial_version)
    {
        std::lock_guard lock(m_mutex);
        r_info->init_versioning(top_ref, file_size, initial_version);
    }

private:
    unsigned int m_local_max_entry;
    SharedInfo* r_info;
    File& m_file;
    File::Map<DB::SharedInfo> m_reader_map;
    util::InterprocessMutex& m_mutex;

    void ensure_full_reader_mapping()
    {
        using _impl::SimulatedFailure;
        SimulatedFailure::trigger(SimulatedFailure::shared_group__grow_reader_mapping); // Throws

        auto index = r_info->readers.capacity() - 1;
        if (index >= m_local_max_entry) {
            // handle mapping expansion if required
            m_local_max_entry = r_info->readers.capacity();
            size_t info_size = sizeof(DB::SharedInfo) + r_info->readers.compute_required_space(m_local_max_entry);
            m_reader_map.remap(m_file, util::File::access_ReadWrite, info_size); // Throws
            r_info = m_reader_map.get_addr();
        }
    }
};

#if REALM_HAVE_STD_FILESYSTEM
std::string DBOptions::sys_tmp_dir = std::filesystem::temp_directory_path().string();
#else
std::string DBOptions::sys_tmp_dir = getenv("TMPDIR") ? getenv("TMPDIR") : "";
#endif

// NOTES ON CREATION AND DESTRUCTION OF SHARED MUTEXES:
//
// According to the 'process-sharing example' in the POSIX man page
// for pthread_mutexattr_init() other processes may continue to use a
// process-shared mutex after exit of the process that initialized
// it. Also, the example does not contain any call to
// pthread_mutex_destroy(), so apparently a process-shared mutex need
// not be destroyed at all, nor can it be that a process-shared mutex
// is associated with any resources that are local to the initializing
// process, because that would imply a leak.
//
// While it is not explicitly guaranteed in the man page, we shall
// assume that is is valid to initialize a process-shared mutex twice
// without an intervening call to pthread_mutex_destroy(). We need to
// be able to reinitialize a process-shared mutex if the first
// initializing process crashes and leaves the shared memory in an
// undefined state.

void DB::open(const std::string& path, bool no_create_file, const DBOptions options)
{
    // Exception safety: Since do_open() is called from constructors, if it
    // throws, it must leave the file closed.

    REALM_ASSERT(!is_attached());

    m_db_path = path;
    SlabAlloc& alloc = m_alloc;
    if (options.is_immutable) {
        SlabAlloc::Config cfg;
        cfg.read_only = true;
        cfg.no_create = true;
        cfg.encryption_key = options.encryption_key;
        auto top_ref = alloc.attach_file(path, cfg);
        SlabAlloc::DetachGuard dg(alloc);
        Group::read_only_version_check(alloc, top_ref, path);
        m_fake_read_lock_if_immutable = ReadLockInfo::make_fake(top_ref, m_alloc.get_baseline());
        dg.release();
        return;
    }
    m_lockfile_path = get_core_file(path, CoreFileType::Lock);
    m_coordination_dir = get_core_file(path, CoreFileType::Management);
    m_lockfile_prefix = m_coordination_dir + "/access_control";
    m_alloc.set_read_only(false);

    Replication::HistoryType openers_hist_type = Replication::hist_None;
    int openers_hist_schema_version = 0;
    if (Replication* repl = get_replication()) {
        openers_hist_type = repl->get_history_type();
        openers_hist_schema_version = repl->get_history_schema_version();
    }

    int current_file_format_version;
    int target_file_format_version;
    int stored_hist_schema_version = -1; // Signals undetermined

    int retries_left = 10; // number of times to retry before throwing exceptions
    // in case there is something wrong with the .lock file... the retries allows
    // us to pick a new lockfile initializer in case the first one crashes without
    // completing the initialization
    std::default_random_engine random_gen;
    for (;;) {

        // if we're retrying, we first wait a random time
        if (retries_left < 10) {
            if (retries_left == 9) { // we seed it from a true random source if possible
                std::random_device r;
                random_gen.seed(r());
            }
            int max_delay = (10 - retries_left) * 10;
            int msecs = random_gen() % max_delay;
            millisleep(msecs);
        }

        m_file.open(m_lockfile_path, File::access_ReadWrite, File::create_Auto, 0); // Throws
        File::CloseGuard fcg(m_file);
        m_file.set_fifo_path(m_coordination_dir, "lock.fifo");

        if (m_file.try_lock_exclusive()) { // Throws
            File::UnlockGuard ulg(m_file);

            // We're alone in the world, and it is Ok to initialize the
            // file. Start by truncating the file to zero to ensure that
            // the following resize will generate a file filled with zeroes.
            //
            // This will in particular set m_init_complete to 0.
            m_file.resize(0);
            m_file.prealloc(sizeof(SharedInfo));

            // We can crash anytime during this process. A crash prior to
            // the first resize could allow another thread which could not
            // get the exclusive lock because we hold it, and hence were
            // waiting for the shared lock instead, to observe and use an
            // old lock file.
            m_file_map.map(m_file, File::access_ReadWrite, sizeof(SharedInfo), File::map_NoSync); // Throws
            File::UnmapGuard fug(m_file_map);
            SharedInfo* info_2 = m_file_map.get_addr();

            new (info_2) SharedInfo{options.durability, openers_hist_type, openers_hist_schema_version}; // Throws

            // Because init_complete is an std::atomic, it's guaranteed not to be observable by others
            // as being 1 before the entire SharedInfo header has been written.
            info_2->init_complete = 1;
        }

// We hold the shared lock from here until we close the file!
#if REALM_PLATFORM_APPLE
        // macOS has a bug which can cause a hang waiting to obtain a lock, even
        // if the lock is already open in shared mode, so we work around it by
        // busy waiting. This should occur only briefly during session initialization.
        while (!m_file.try_lock_shared()) {
            sched_yield();
        }
#else
        m_file.lock_shared(); // Throws
#endif
        // The coordination/management dir is created as a side effect of the lock
        // operation above if needed for lock emulation. But it may also be needed
        // for other purposes, so make sure it exists.
        // in worst case there'll be a race on creating this directory.
        // This should be safe but a waste of resources.
        // Unfortunately it cannot be created at an earlier point, because
        // it may then be deleted during the above lock_shared() operation.
        try_make_dir(m_coordination_dir);

        // If the file is not completely initialized at this point in time, the
        // preceeding initialization attempt must have failed. We know that an
        // initialization process was in progress, because this thread (or
        // process) failed to get an exclusive lock on the file. Because this
        // thread (or process) currently has a shared lock on the file, we also
        // know that the initialization process can no longer be in progress, so
        // the initialization must either have completed or failed at this time.

        // The file is taken to be completely initialized if it is large enough
        // to contain the `init_complete` field, and `init_complete` is true. If
        // the file was not completely initialized, this thread must give up its
        // shared lock, and retry to become the initializer. Eventually, one of
        // two things must happen; either this thread, or another thread
        // succeeds in completing the initialization, or this thread becomes the
        // initializer, and fails the initialization. In either case, the retry
        // loop will eventually terminate.

        // An empty file is (and was) never a successfully initialized file.
        size_t info_size = sizeof(SharedInfo);
        {
            auto file_size = m_file.get_size();
            if (util::int_less_than(file_size, info_size)) {
                if (file_size == 0)
                    continue; // Retry
                info_size = size_t(file_size);
            }
        }

        // Map the initial section of the SharedInfo file that corresponds to
        // the SharedInfo struct, or less if the file is smaller. We know that
        // we have at least one byte, and that is enough to read the
        // `init_complete` flag.
        m_file_map.map(m_file, File::access_ReadWrite, info_size, File::map_NoSync);
        File::UnmapGuard fug_1(m_file_map);
        SharedInfo* info = m_file_map.get_addr();

#ifndef _WIN32
#pragma GCC diagnostic push
#pragma GCC diagnostic ignored "-Winvalid-offsetof"
#endif
        static_assert(offsetof(SharedInfo, init_complete) + sizeof SharedInfo::init_complete <= 1,
                      "Unexpected position or size of SharedInfo::init_complete");
#ifndef _WIN32
#pragma GCC diagnostic pop
#endif
        if (info->init_complete == 0)
            continue;
        REALM_ASSERT(info->init_complete == 1);

        // At this time, we know that the file was completely initialized, but
        // we still need to verify that is was initialized with the memory
        // layout expected by this session participant. We could find that it is
        // initializaed with a different memory layout if other concurrent
        // session participants use different versions of the core library.
        if (info_size < sizeof(SharedInfo)) {
            if (retries_left) {
                --retries_left;
                continue;
            }
            std::stringstream ss;
            ss << "Info size doesn't match, " << info_size << " " << sizeof(SharedInfo) << ".";
            throw IncompatibleLockFile(ss.str());
        }
        if (info->shared_info_version != g_shared_info_version) {
            if (retries_left) {
                --retries_left;
                continue;
            }
            std::stringstream ss;
            ss << "Shared info version doesn't match, " << info->shared_info_version << " " << g_shared_info_version
               << ".";
            throw IncompatibleLockFile(ss.str());
        }
        // Validate compatible sizes of mutex and condvar types. Sizes of all
        // other fields are architecture independent, so if condvar and mutex
        // sizes match, the entire struct matches. The offsets of
        // `size_of_mutex` and `size_of_condvar` are known to be as expected due
        // to the preceeding check in `shared_info_version`.
        if (info->size_of_mutex != sizeof info->shared_controlmutex) {
            if (retries_left) {
                --retries_left;
                continue;
            }
            std::stringstream ss;
            ss << "Mutex size doesn't match: " << info->size_of_mutex << " " << sizeof(info->shared_controlmutex)
               << ".";
            throw IncompatibleLockFile(ss.str());
        }

        if (info->size_of_condvar != sizeof info->room_to_write) {
            if (retries_left) {
                --retries_left;
                continue;
            }
            std::stringstream ss;
            ss << "Condtion var size doesn't match: " << info->size_of_condvar << " " << sizeof(info->room_to_write)
               << ".";
            throw IncompatibleLockFile(ss.str());
        }
        m_writemutex.set_shared_part(info->shared_writemutex, m_lockfile_prefix, "write");
        m_controlmutex.set_shared_part(info->shared_controlmutex, m_lockfile_prefix, "control");
        m_versionlist_mutex.set_shared_part(info->shared_versionlist_mutex, m_lockfile_prefix, "versions");

        // even though fields match wrt alignment and size, there may still be incompatibilities
        // between implementations, so lets ask one of the mutexes if it thinks it'll work.
        if (!m_controlmutex.is_valid()) {
            throw IncompatibleLockFile("Control mutex is invalid.");
        }

        // OK! lock file appears valid. We can now continue operations under the protection
        // of the controlmutex. The controlmutex protects the following activities:
        // - attachment of the database file
        // - start of the async daemon
        // - stop of the async daemon
        // - restore of a backup, if desired
        // - backup of the realm file in preparation of file format upgrade
        // - DB beginning/ending a session
        // - Waiting for and signalling database changes
        {
            std::lock_guard<InterprocessMutex> lock(m_controlmutex); // Throws
            auto version_manager = std::make_unique<VersionManager>(m_file, m_versionlist_mutex);

            // proceed to initialize versioning and other metadata information related to
            // the database. Also create the database if we're beginning a new session
            bool begin_new_session = (info->num_participants == 0);
            SlabAlloc::Config cfg;
            cfg.session_initiator = begin_new_session;
            cfg.is_shared = true;
            cfg.read_only = false;
            cfg.skip_validate = !begin_new_session;
            cfg.disable_sync = options.durability == Durability::MemOnly || options.durability == Durability::Unsafe;

            // only the session initiator is allowed to create the database, all other
            // must assume that it already exists.
            cfg.no_create = (begin_new_session ? no_create_file : true);

            // if we're opening a MemOnly file that isn't already opened by
            // someone else then it's a file which should have been deleted on
            // close previously, but wasn't (perhaps due to the process crashing)
            cfg.clear_file = (options.durability == Durability::MemOnly && begin_new_session);

            cfg.encryption_key = m_key;
            ref_type top_ref;
            try {
                top_ref = alloc.attach_file(path, cfg); // Throws
            }
            catch (const SlabAlloc::Retry&) {
                // On a SlabAlloc::Retry file mappings are already unmapped, no
                // need to do more
                continue;
            }

            // Determine target file format version for session (upgrade
            // required if greater than file format version of attached file).
            current_file_format_version = alloc.get_committed_file_format_version();
            target_file_format_version =
                Group::get_target_file_format_version_for_session(current_file_format_version, openers_hist_type);
            BackupHandler backup(path, options.accepted_versions, options.to_be_deleted);
            if (backup.must_restore_from_backup(current_file_format_version)) {
                // we need to unmap before any file ops that'll change the realm
                // file:
                // (only strictly needed for Windows)
                alloc.detach();
                backup.restore_from_backup();
                // finally, retry with the restored file instead of the original
                // one:
                continue;
            }
            backup.cleanup_backups();

            // From here on, if we fail in any way, we must detach the
            // allocator.
            SlabAlloc::DetachGuard alloc_detach_guard(alloc);
            alloc.note_reader_start(this);
            // must come after the alloc detach guard
            auto handler = [this, &alloc]() noexcept {
                alloc.note_reader_end(this);
            };
            auto reader_end_guard = make_scope_exit(handler);

            // Check validity of top array (to give more meaningful errors
            // early)
            if (top_ref) {
                try {
                    alloc.note_reader_start(this);
                    auto reader_end_guard = make_scope_exit([&]() noexcept {
                        alloc.note_reader_end(this);
                    });
                    Array top{alloc};
                    top.init_from_ref(top_ref);
                    Group::validate_top_array(top, alloc);
                }
                catch (InvalidDatabase& e) {
                    if (e.get_path().empty()) {
                        e.set_path(path);
                    }
                    throw;
                }
            }
            if (options.backup_at_file_format_change) {
                backup.backup_realm_if_needed(current_file_format_version, target_file_format_version);
            }
            using gf = _impl::GroupFriend;
            bool file_format_ok;
            // In shared mode (Realm file opened via a DB instance) this
            // version of the core library is able to open Realms using file format
            // versions listed below. Please see Group::get_file_format_version() for
            // information about the individual file format versions.
            if (current_file_format_version == 0) {
                file_format_ok = (top_ref == 0);
            }
            else {
                file_format_ok = backup.is_accepted_file_format(current_file_format_version);
            }

            if (REALM_UNLIKELY(!file_format_ok)) {
                throw UnsupportedFileFormatVersion(current_file_format_version);
            }

            if (begin_new_session) {
                // Determine version (snapshot number) and check history
                // compatibility
                version_type version = 0;
                int stored_hist_type = 0;
                gf::get_version_and_history_info(alloc, top_ref, version, stored_hist_type,
                                                 stored_hist_schema_version);
                bool good_history_type = false;
                switch (openers_hist_type) {
                    case Replication::hist_None:
                        good_history_type = (stored_hist_type == Replication::hist_None);
                        if (!good_history_type)
                            throw IncompatibleHistories(
                                util::format("Expected a Realm without history, but found history type %1",
                                             stored_hist_type),
                                path);
                        break;
                    case Replication::hist_OutOfRealm:
                        REALM_ASSERT(false); // No longer in use
                        break;
                    case Replication::hist_InRealm:
                        good_history_type = (stored_hist_type == Replication::hist_InRealm ||
                                             stored_hist_type == Replication::hist_None);
                        if (!good_history_type)
                            throw IncompatibleHistories(
                                util::format(
                                    "Expected a Realm with no or in-realm history, but found history type %1",
                                    stored_hist_type),
                                path);
                        break;
                    case Replication::hist_SyncClient:
                        good_history_type = ((stored_hist_type == Replication::hist_SyncClient) || (top_ref == 0));
                        if (!good_history_type)
                            throw IncompatibleHistories(
                                util::format(
                                    "Expected an empty or synced Realm, but found history type %1, top ref %2",
                                    stored_hist_type, top_ref),
                                path);
                        break;
                    case Replication::hist_SyncServer:
                        good_history_type = ((stored_hist_type == Replication::hist_SyncServer) || (top_ref == 0));
                        if (!good_history_type)
                            throw IncompatibleHistories(util::format("Expected a Realm containing a server-side "
                                                                     "history, but found history type %1, top ref %2",
                                                                     stored_hist_type, top_ref),
                                                        path);
                        break;
                }

                REALM_ASSERT(stored_hist_schema_version >= 0);
                if (stored_hist_schema_version > openers_hist_schema_version)
                    throw IncompatibleHistories(
                        util::format("Unexpected future history schema version %1, current schema %2",
                                     stored_hist_schema_version, openers_hist_schema_version),
                        path);
                bool need_hist_schema_upgrade =
                    (stored_hist_schema_version < openers_hist_schema_version && top_ref != 0);
                if (need_hist_schema_upgrade) {
                    Replication* repl = get_replication();
                    if (!repl->is_upgradable_history_schema(stored_hist_schema_version))
                        throw IncompatibleHistories(util::format("Nonupgradable history schema %1, current schema %2",
                                                                 stored_hist_schema_version,
                                                                 openers_hist_schema_version),
                                                    path);
                }

                if (m_key) {
#ifdef _WIN32
                    uint64_t pid = GetCurrentProcessId();
#else
                    static_assert(sizeof(pid_t) <= sizeof(uint64_t), "process identifiers too large");
                    uint64_t pid = getpid();
#endif
                    info->session_initiator_pid = pid;
                }

                info->file_format_version = uint_fast8_t(target_file_format_version);

                // Initially there is a single version in the file
                info->number_of_versions = 1;

                info->latest_version_number = version;
                alloc.init_mapping_management(version);

                size_t file_size = 24;
                if (top_ref) {
                    Array top(alloc);
                    top.init_from_ref(top_ref);
                    file_size = Group::get_logical_file_size(top);
                }
                version_manager->init_versioning(top_ref, file_size, version);
            }
            else { // Not the session initiator
                // Durability setting must be consistent across a session. An
                // inconsistency is a logic error, as the user is required to
                // make sure that all possible concurrent session participants
                // use the same durability setting for the same Realm file.
                if (Durability(info->durability) != options.durability)
                    throw LogicError(LogicError::mixed_durability);

                // History type must be consistent across a session. An
                // inconsistency is a logic error, as the user is required to
                // make sure that all possible concurrent session participants
                // use the same history type for the same Realm file.
                if (info->history_type != openers_hist_type)
                    throw LogicError(LogicError::mixed_history_type);

                // History schema version must be consistent across a
                // session. An inconsistency is a logic error, as the user is
                // required to make sure that all possible concurrent session
                // participants use the same history schema version for the same
                // Realm file.
                if (info->history_schema_version != openers_hist_schema_version)
                    throw LogicError(LogicError::mixed_history_schema_version);
#ifdef _WIN32
                uint64_t pid = GetCurrentProcessId();
#else
                uint64_t pid = getpid();
#endif

                if (m_key && info->session_initiator_pid != pid) {
                    std::stringstream ss;
                    ss << path << ": Encrypted interprocess sharing is currently unsupported."
                       << "DB has been opened by pid: " << info->session_initiator_pid << ". Current pid is " << pid
                       << ".";
                    throw std::runtime_error(ss.str());
                }

                // We need per session agreement among all participants on the
                // target Realm file format. From a technical perspective, the
                // best way to ensure that, would be to require a bumping of the
                // SharedInfo file format version on any change that could lead
                // to a different result from
                // get_target_file_format_for_session() given the same current
                // Realm file format version and the same history type, as that
                // would prevent the outcome of the Realm opening process from
                // depending on race conditions. However, for practical reasons,
                // we shall instead simply check that there is agreement, and
                // throw the same kind of exception, as would have been thrown
                // with a bumped SharedInfo file format version, if there isn't.
                if (info->file_format_version != target_file_format_version) {
                    std::stringstream ss;
                    ss << "File format version doesn't match: " << info->file_format_version << " "
                       << target_file_format_version << ".";
                    throw IncompatibleLockFile(ss.str());
                }

                // Even though this session participant is not the session initiator,
                // it may be the one that has to perform the history schema upgrade.
                // See upgrade_file_format(). However we cannot get the actual value
                // at this point as the allocator is not synchronized with the file.
                // The value will be read in a ReadTransaction later.

                // We need to setup the allocators version information, as it is needed
                // to correctly age and later reclaim memory mappings.
                version_type version = info->latest_version_number;
                alloc.init_mapping_management(version);
            }

            m_new_commit_available.set_shared_part(info->new_commit_available, m_lockfile_prefix, "new_commit",
                                                   options.temp_dir);
            m_pick_next_writer.set_shared_part(info->pick_next_writer, m_lockfile_prefix, "pick_writer",
                                               options.temp_dir);

            // make our presence noted:
            ++info->num_participants;

            // Keep the mappings and file open:
            m_version_manager = std::move(version_manager);
            alloc_detach_guard.release();
            fug_1.release(); // Do not unmap
            fcg.release();   // Do not close
        }
        break;
    }

    // Upgrade file format and/or history schema
    try {
        if (stored_hist_schema_version == -1) {
            // current_hist_schema_version has not been read. Read it now
            stored_hist_schema_version = start_read()->get_history_schema_version();
        }
        if (current_file_format_version == 0) {
            // If the current file format is still undecided, no upgrade is
            // necessary, but we still need to make the chosen file format
            // visible to the rest of the core library by updating the value
            // that will be subsequently returned by
            // Group::get_file_format_version(). For this to work, all session
            // participants must adopt the chosen target Realm file format when
            // the stored file format version is zero regardless of the version
            // of the core library used.
            m_file_format_version = target_file_format_version;
        }
        else {
            m_file_format_version = current_file_format_version;
            upgrade_file_format(options.allow_file_format_upgrade, target_file_format_version,
                                stored_hist_schema_version, openers_hist_schema_version); // Throws
        }
        start_read()->check_consistency();
    }
    catch (...) {
        close();
        throw;
    }
#if REALM_METRICS
    if (options.enable_metrics) {
        m_metrics = std::make_shared<Metrics>(options.metrics_buffer_size);
    }
#endif // REALM_METRICS

    m_alloc.set_read_only(true);
}

void DB::open(BinaryData buffer, bool take_ownership)
{
    auto top_ref = m_alloc.attach_buffer(buffer.data(), buffer.size());
    m_fake_read_lock_if_immutable = ReadLockInfo::make_fake(top_ref, buffer.size());
    if (take_ownership)
        m_alloc.own_buffer();
}

void DB::open(Replication& repl, const std::string& file, const DBOptions options)
{
    // Exception safety: Since open() is called from constructors, if it throws,
    // it must leave the file closed.

    REALM_ASSERT(!is_attached());

    repl.initialize(*this); // Throws

    set_replication(&repl);

    bool no_create = false;
    open(file, no_create, options); // Throws
}

void DB::create_new_history(Replication& repl)
{
    Replication* old_repl = get_replication();
    try {
        repl.initialize(*this);
        set_replication(&repl);

        auto tr = start_write();
        tr->clear_history();
        tr->replicate(tr.get(), repl);
        tr->commit();
    }
    catch (...) {
        set_replication(old_repl);
        throw;
    }
}

void DB::create_new_history(std::unique_ptr<Replication> repl)
{
    create_new_history(*repl);
    m_history = std::move(repl);
}


// WARNING / FIXME: compact() should NOT be exposed publicly on Windows because it's not crash safe! It may
// corrupt your database if something fails.
// Tracked by https://github.com/realm/realm-core/issues/4111

// A note about lock ordering.
// The local mutex, m_mutex, guards transaction start/stop and map/unmap of the lock file.
// Except for compact(), open() and close(), it should only be held briefly.
// The controlmutex guards operations which change the file size, session initialization
// and session exit.
// The writemutex guards the integrity of the (write) transaction data.
// The controlmutex and writemutex resides in the .lock file and thus requires
// the mapping of the .lock file to work. A straightforward approach would be to lock
// the m_mutex whenever the other mutexes are taken or released...but that would be too
// bad for performance of transaction start/stop.
//
// The locks are to be taken in this order: writemutex->controlmutex->m_mutex
//
// The .lock file is mapped during DB::create() and unmapped by a call to DB::close().
// Once unmapped, it is never mapped again. Hence any observer with a valid DBRef may
// only see the transition from mapped->unmapped, never the opposite.
//
// Trying to create a transaction if the .lock file is unmapped will result in an assert.
// Unmapping (during close()) while transactions are live, is not considered an error. There
// is a potential race between unmapping during close() and any operation carried out by a live
// transaction. The user must ensure that this race never happens if she uses DB::close().
bool DB::compact(bool bump_version_number, util::Optional<const char*> output_encryption_key)
{
    REALM_ASSERT(!m_fake_read_lock_if_immutable);
    std::string tmp_path = m_db_path + ".tmp_compaction_space";

    // To enter compact, the DB object must already have been attached to a file,
    // since this happens in DB::create().

    // Verify that the lock file is still attached. There is no attempt to guard against
    // a race between close() and compact().
    if (is_attached() == false) {
        throw std::runtime_error(m_db_path + ": compact must be done on an open/attached DB");
    }
    SharedInfo* info = m_file_map.get_addr();
    Durability dura = Durability(info->durability);
    const char* write_key = bool(output_encryption_key) ? *output_encryption_key : m_key;
    {
        std::unique_lock<InterprocessMutex> lock(m_controlmutex); // Throws

        // We must be the ONLY DB object attached if we're to do compaction
        if (info->num_participants > 1)
            return false;

        // Holding the controlmutex prevents any other DB from attaching to the file.

        // local lock blocking any transaction from starting (and stopping)
        std::lock_guard<std::recursive_mutex> local_lock(m_mutex);

        // We should be the only transaction active - otherwise back out
        if (m_transaction_count != 0)
            return false;

        // group::write() will throw if the file already exists.
        // To prevent this, we have to remove the file (should it exist)
        // before calling group::write().
        File::try_remove(tmp_path);

        // Using start_read here ensures that we have access to the latest entry
        // in the VersionList. We need to have access to that later to update top_ref and file_size.
        // This is also needed to attach the group (get the proper top pointer, etc)
        TransactionRef tr = start_read();
        // Compact by writing a new file holding only live data, then renaming the new file
        // so it becomes the database file, replacing the old one in the process.
        try {
            File file;
            file.open(tmp_path, File::access_ReadWrite, File::create_Must, 0);
            int incr = bump_version_number ? 1 : 0;
            Group::DefaultTableWriter writer;
            tr->write(file, write_key, info->latest_version_number + incr, writer); // Throws
            // Data needs to be flushed to the disk before renaming.
            bool disable_sync = get_disable_sync_to_disk();
            if (!disable_sync && dura != Durability::Unsafe)
                file.sync(); // Throws
        }
        catch (...) {
            // If writing the compact version failed in any way, delete the partially written file to clean up disk
            // space. This is so that we don't fail with 100% disk space used when compacting on a mostly full disk.
            if (File::exists(tmp_path)) {
                File::remove(tmp_path);
            }
            throw;
        }
        // if we've written a file with a bumped version number, we need to update the lock file to match.
        if (bump_version_number) {
            ++info->latest_version_number;
        }
        // We need to release any shared mapping *before* releasing the control mutex.
        // When someone attaches to the new database file, they *must* *not* see and
        // reuse any existing memory mapping of the stale file.
        tr->close();
        m_alloc.detach();

#ifdef _WIN32
        util::File::copy(tmp_path, m_db_path);
#else
        util::File::move(tmp_path, m_db_path);
#endif

        SlabAlloc::Config cfg;
        cfg.session_initiator = true;
        cfg.is_shared = true;
        cfg.read_only = false;
        cfg.skip_validate = false;
        cfg.no_create = true;
        cfg.clear_file = false;
        cfg.encryption_key = write_key;
        ref_type top_ref;
        top_ref = m_alloc.attach_file(m_db_path, cfg);
        m_alloc.init_mapping_management(info->latest_version_number);
        info->number_of_versions = 1;
        size_t logical_file_size = 24;
        if (top_ref) {
            Array top(m_alloc);
            top.init_from_ref(top_ref);
            logical_file_size = Group::get_logical_file_size(top);
        }
        m_version_manager->init_versioning(top_ref, logical_file_size, info->latest_version_number);
    }
    return true;
}

void DB::write_copy(StringData path, const char* output_encryption_key)
{
    SharedInfo* info = m_file_map.get_addr();

    auto tr = start_read();
    if (auto hist = tr->get_history()) {
        if (!hist->no_pending_local_changes(tr->get_version())) {
            throw std::runtime_error("Could not write file as not all client changes are integrated in server");
        }
    }

    class NoClientFileIdWriter : public Group::DefaultTableWriter {
    public:
        NoClientFileIdWriter()
            : Group::DefaultTableWriter(true)
        {
        }
        HistoryInfo write_history(_impl::OutputStream& out) override
        {
            auto hist = Group::DefaultTableWriter::write_history(out);
            hist.sync_file_id = 0;
            return hist;
        }
    } writer;

    File file;
    file.open(path, File::access_ReadWrite, File::create_Must, 0);
    file.resize(0);

    tr->write(file, output_encryption_key, info->latest_version_number, writer);
}

uint_fast64_t DB::get_number_of_versions()
{
    if (m_fake_read_lock_if_immutable)
        return 1;
    SharedInfo* info = m_file_map.get_addr();
    return info->number_of_versions;
}

size_t DB::get_allocated_size() const
{
    return m_alloc.get_allocated_size();
}

DB::~DB() noexcept
{
    close();
}

void DB::release_all_read_locks() noexcept
{
    REALM_ASSERT(!m_fake_read_lock_if_immutable);
    std::lock_guard<std::recursive_mutex> local_lock(m_mutex);
    for (auto& read_lock : m_local_locks_held) {
        --m_transaction_count;
        m_version_manager->release_read_lock(read_lock);
    }
    m_local_locks_held.clear();
    REALM_ASSERT(m_transaction_count == 0);
}

// Note: close() and close_internal() may be called from the DB::~DB().
// in that case, they will not throw. Throwing can only happen if called
// directly.
void DB::close(bool allow_open_read_transactions)
{
    // make helper thread terminate
    m_commit_helper.reset();

    if (m_fake_read_lock_if_immutable) {
        if (!is_attached())
            return;
        {
            std::lock_guard<std::recursive_mutex> local_lock(m_mutex);
            if (!allow_open_read_transactions && m_transaction_count)
                throw LogicError(LogicError::wrong_transact_state);
        }
        if (m_alloc.is_attached())
            m_alloc.detach();
        m_fake_read_lock_if_immutable.reset();
    }
    else {
        close_internal(std::unique_lock<InterprocessMutex>(m_controlmutex, std::defer_lock),
                       allow_open_read_transactions);
    }
}

void DB::close_internal(std::unique_lock<InterprocessMutex> lock, bool allow_open_read_transactions)
{
    if (!is_attached())
        return;

    {
        std::lock_guard<std::recursive_mutex> local_lock(m_mutex);
        if (m_write_transaction_open)
            throw LogicError(LogicError::wrong_transact_state);
        if (!allow_open_read_transactions && m_transaction_count)
            throw LogicError(LogicError::wrong_transact_state);
    }
    SharedInfo* info = m_file_map.get_addr();
    {
        if (!lock.owns_lock())
            lock.lock();

        if (m_alloc.is_attached())
            m_alloc.detach();

        if (m_is_sync_agent) {
            REALM_ASSERT(info->sync_agent_present);
            info->sync_agent_present = 0; // Set to false
        }
        release_all_read_locks();
        --info->num_participants;
        bool end_of_session = info->num_participants == 0;
        // std::cerr << "closing" << std::endl;
        if (end_of_session) {

            // If the db file is just backing for a transient data structure,
            // we can delete it when done.
            if (Durability(info->durability) == Durability::MemOnly) {
                try {
                    util::File::remove(m_db_path.c_str());
                }
                catch (...) {
                } // ignored on purpose.
            }
        }
        lock.unlock();
    }
    {
        std::lock_guard<std::recursive_mutex> local_lock(m_mutex);

        m_new_commit_available.close();
        m_pick_next_writer.close();

        // On Windows it is important that we unmap before unlocking, else a SetEndOfFile() call from another thread
        // may
        // interleave which is not permitted on Windows. It is permitted on *nix.
        m_file_map.unmap();
        m_version_manager.reset();
        m_file.unlock();
        // info->~SharedInfo(); // DO NOT Call destructor
        m_file.close();
    }
}

class DB::AsyncCommitHelper {
public:
    AsyncCommitHelper(DB* db)
        : m_db(db)
    {
    }
    ~AsyncCommitHelper()
    {
        {
            std::unique_lock lg(m_mutex);
            if (!m_running) {
                return;
            }
            m_running = false;
            m_cv_worker.notify_one();
        }
        m_thread.join();
    }

    void begin_write(util::UniqueFunction<void()> fn)
    {
        std::unique_lock lg(m_mutex);
        start_thread();
        m_pending_writes.emplace_back(std::move(fn));
        m_cv_worker.notify_one();
    }

    void blocking_begin_write()
    {
        std::unique_lock lg(m_mutex);

        // If we support unlocking InterprocessMutex from a different thread
        // than it was locked on, we can sometimes just begin the write on
        // the current thread. This requires that no one is currently waiting
        // for the worker thread to acquire the write lock, as we'll deadlock
        // if we try to async commit while the worker is waiting for the lock.
        bool can_lock_on_caller =
            !InterprocessMutex::is_thread_confined && (!m_owns_write_mutex && m_pending_writes.empty() &&
                                                       m_write_lock_claim_ticket == m_write_lock_claim_fulfilled);

        // If we support cross-thread unlocking and m_running is false,
        // can_lock_on_caller should always be true or we forgot to launch the thread
        REALM_ASSERT(can_lock_on_caller || m_running || InterprocessMutex::is_thread_confined);

        // If possible, just begin the write on the current thread
        if (can_lock_on_caller) {
            m_waiting_for_write_mutex = true;
            lg.unlock();
            m_db->do_begin_write();
            lg.lock();
            m_waiting_for_write_mutex = false;
            m_has_write_mutex = true;
            m_owns_write_mutex = false;
            return;
        }

        // Otherwise we have to ask the worker thread to acquire it and wait
        // for that
        start_thread();
        size_t ticket = ++m_write_lock_claim_ticket;
        m_cv_worker.notify_one();
        m_cv_callers.wait(lg, [this, ticket] {
            return ticket == m_write_lock_claim_fulfilled;
        });
    }

    void end_write()
    {
        std::unique_lock lg(m_mutex);
        REALM_ASSERT(m_has_write_mutex);
        REALM_ASSERT(m_owns_write_mutex || !InterprocessMutex::is_thread_confined);

        // If we acquired the write lock on the worker thread, also release it
        // there even if our mutex supports unlocking cross-thread as it simplifies things.
        if (m_owns_write_mutex) {
            m_pending_mx_release = true;
            m_cv_worker.notify_one();
        }
        else {
            m_db->do_end_write();
            m_has_write_mutex = false;
        }
    }

    bool blocking_end_write()
    {
        std::unique_lock lg(m_mutex);
        if (!m_has_write_mutex) {
            return false;
        }
        REALM_ASSERT(m_owns_write_mutex || !InterprocessMutex::is_thread_confined);

        // If we acquired the write lock on the worker thread, also release it
        // there even if our mutex supports unlocking cross-thread as it simplifies things.
        if (m_owns_write_mutex) {
            m_pending_mx_release = true;
            m_cv_worker.notify_one();
            m_cv_callers.wait(lg, [this] {
                return !m_pending_mx_release;
            });
        }
        else {
            m_db->do_end_write();
            m_has_write_mutex = false;

            // The worker thread may have ignored a request for the write mutex
            // while we were acquiring it, so we need to wake up the thread
            if (has_pending_write_requests()) {
                lg.unlock();
                m_cv_worker.notify_one();
            }
        }
        return true;
    }


    void sync_to_disk(util::UniqueFunction<void()> fn)
    {
        REALM_ASSERT(fn);
        std::unique_lock lg(m_mutex);
        REALM_ASSERT(!m_pending_sync);
        start_thread();
        m_pending_sync = std::move(fn);
        m_cv_worker.notify_one();
    }

private:
    DB* m_db;
    std::thread m_thread;
    std::mutex m_mutex;
    std::condition_variable m_cv_worker;
    std::condition_variable m_cv_callers;
    std::deque<util::UniqueFunction<void()>> m_pending_writes;
    util::UniqueFunction<void()> m_pending_sync;
    size_t m_write_lock_claim_ticket = 0;
    size_t m_write_lock_claim_fulfilled = 0;
    bool m_pending_mx_release = false;
    bool m_running = false;
    bool m_has_write_mutex = false;
    bool m_owns_write_mutex = false;
    bool m_waiting_for_write_mutex = false;

    void main();

    void start_thread()
    {
        if (m_running) {
            return;
        }
        m_running = true;
        m_thread = std::thread([this]() {
            main();
        });
    }

    bool has_pending_write_requests()
    {
        return m_write_lock_claim_fulfilled < m_write_lock_claim_ticket || !m_pending_writes.empty();
    }
};

void DB::AsyncCommitHelper::main()
{
    std::unique_lock lg(m_mutex);
    while (m_running) {
#if 0 // Enable for testing purposes
        std::this_thread::sleep_for(std::chrono::milliseconds(10));
#endif
        if (m_has_write_mutex) {
            if (auto cb = std::move(m_pending_sync)) {
                // Only one of sync_to_disk(), end_write(), or blocking_end_write()
                // should be called, so we should never have both a pending sync
                // and pending release.
                REALM_ASSERT(!m_pending_mx_release);
                lg.unlock();
                cb();
                cb = nullptr; // Release things captured by the callback before reacquiring the lock
                lg.lock();
                m_pending_mx_release = true;
            }
            if (m_pending_mx_release) {
                REALM_ASSERT(!InterprocessMutex::is_thread_confined || m_owns_write_mutex);
                m_db->do_end_write();
                m_pending_mx_release = false;
                m_has_write_mutex = false;
                m_owns_write_mutex = false;

                lg.unlock();
                m_cv_callers.notify_all();
                lg.lock();
                continue;
            }
        }
        else {
            REALM_ASSERT(!m_pending_sync && !m_pending_mx_release);

            // Acquire the write lock if anyone has requested it, but only if
            // another thread is not already waiting for it. If there's another
            // thread requesting and they get it while we're waiting, we'll
            // deadlock if they ask us to perform the sync.
            if (!m_waiting_for_write_mutex && has_pending_write_requests()) {
                lg.unlock();
                m_db->do_begin_write();
                lg.lock();

                REALM_ASSERT(!m_has_write_mutex);
                m_has_write_mutex = true;
                m_owns_write_mutex = true;

                // Synchronous transaction requests get priority over async
                if (m_write_lock_claim_fulfilled < m_write_lock_claim_ticket) {
                    ++m_write_lock_claim_fulfilled;
                    m_cv_callers.notify_all();
                    continue;
                }

                REALM_ASSERT(!m_pending_writes.empty());
                auto callback = std::move(m_pending_writes.front());
                m_pending_writes.pop_front();
                lg.unlock();
                callback();
                // Release things captured by the callback before reacquiring the lock
                callback = nullptr;
                lg.lock();
                continue;
            }
        }
        m_cv_worker.wait(lg);
    }
    if (m_has_write_mutex && m_owns_write_mutex) {
        m_db->do_end_write();
    }
}


void DB::async_begin_write(util::UniqueFunction<void()> fn)
{
    REALM_ASSERT(m_commit_helper);
    m_commit_helper->begin_write(std::move(fn));
}

void DB::async_end_write()
{
    REALM_ASSERT(m_commit_helper);
    m_commit_helper->end_write();
}

void DB::async_sync_to_disk(util::UniqueFunction<void()> fn)
{
    REALM_ASSERT(m_commit_helper);
    m_commit_helper->sync_to_disk(std::move(fn));
}

bool DB::has_changed(TransactionRef& tr)
{
    if (m_fake_read_lock_if_immutable)
        return false; // immutable doesn't change
    bool changed = tr->m_read_lock.m_version != get_version_of_latest_snapshot();
    return changed;
}

bool DB::wait_for_change(TransactionRef& tr)
{
    REALM_ASSERT(!m_fake_read_lock_if_immutable);
    SharedInfo* info = m_file_map.get_addr();
    std::lock_guard<InterprocessMutex> lock(m_controlmutex);
    while (tr->m_read_lock.m_version == info->latest_version_number && m_wait_for_change_enabled) {
        m_new_commit_available.wait(m_controlmutex, 0);
    }
    return tr->m_read_lock.m_version != info->latest_version_number;
}


void DB::wait_for_change_release()
{
    if (m_fake_read_lock_if_immutable)
        return;
    std::lock_guard<InterprocessMutex> lock(m_controlmutex);
    m_wait_for_change_enabled = false;
    m_new_commit_available.notify_all();
}


void DB::enable_wait_for_change()
{
    REALM_ASSERT(!m_fake_read_lock_if_immutable);
    std::lock_guard<InterprocessMutex> lock(m_controlmutex);
    m_wait_for_change_enabled = true;
}

void DB::upgrade_file_format(bool allow_file_format_upgrade, int target_file_format_version,
                             int current_hist_schema_version, int target_hist_schema_version)
{
    // In a multithreaded scenario multiple threads may initially see a need to
    // upgrade (maybe_upgrade == true) even though one onw thread is supposed to
    // perform the upgrade, but that is ok, because the condition is rechecked
    // in a fully reliable way inside a transaction.

    // First a non-threadsafe but fast check
    int current_file_format_version = m_file_format_version;
    REALM_ASSERT(current_file_format_version <= target_file_format_version);
    REALM_ASSERT(current_hist_schema_version <= target_hist_schema_version);
    bool maybe_upgrade_file_format = (current_file_format_version < target_file_format_version);
    bool maybe_upgrade_hist_schema = (current_hist_schema_version < target_hist_schema_version);
    bool maybe_upgrade = maybe_upgrade_file_format || maybe_upgrade_hist_schema;
    if (maybe_upgrade) {

#ifdef REALM_DEBUG
// This sleep() only exists in order to increase the quality of the
// TEST(Upgrade_Database_2_3_Writes_New_File_Format_new) unit test.
// The unit test creates multiple threads that all call
// upgrade_file_format() simultaneously. This sleep() then acts like
// a simple thread barrier that makes sure the threads meet here, to
// increase the likelyhood of detecting any potential race problems.
// See the unit test for details.
//
// NOTE: This sleep has been disabled because no problems have been found with
// this code in a long while, and it was dramatically slowing down a unit test
// in realm-sync.

// millisleep(200);
#endif

        // WriteTransaction wt(*this);
        auto wt = start_write();
        bool dirty = false;

        // We need to upgrade history first. We may need to access it during migration
        // when processing the !OID columns
        int current_hist_schema_version_2 = wt->get_history_schema_version();
        // The history must either still be using its initial schema or have
        // been upgraded already to the chosen target schema version via a
        // concurrent DB object.
        REALM_ASSERT(current_hist_schema_version_2 == current_hist_schema_version ||
                     current_hist_schema_version_2 == target_hist_schema_version);
        bool need_hist_schema_upgrade = (current_hist_schema_version_2 < target_hist_schema_version);
        if (need_hist_schema_upgrade) {
            if (!allow_file_format_upgrade)
                throw FileFormatUpgradeRequired("Database upgrade required but prohibited", this->m_db_path);

            Replication* repl = get_replication();
            repl->upgrade_history_schema(current_hist_schema_version_2); // Throws
            wt->set_history_schema_version(target_hist_schema_version);  // Throws
            dirty = true;
        }

        // File format upgrade
        int current_file_format_version_2 = m_alloc.get_committed_file_format_version();
        // The file must either still be using its initial file_format or have
        // been upgraded already to the chosen target file format via a
        // concurrent DB object.
        REALM_ASSERT(current_file_format_version_2 == current_file_format_version ||
                     current_file_format_version_2 == target_file_format_version);
        bool need_file_format_upgrade = (current_file_format_version_2 < target_file_format_version);
        if (need_file_format_upgrade) {
            if (!allow_file_format_upgrade)
                throw FileFormatUpgradeRequired("Database upgrade required but prohibited", this->m_db_path);
            wt->upgrade_file_format(target_file_format_version); // Throws
            // Note: The file format version stored in the Realm file will be
            // updated to the new file format version as part of the following
            // commit operation. This happens in GroupWriter::commit().
            if (m_upgrade_callback)
                m_upgrade_callback(current_file_format_version_2, target_file_format_version); // Throws
            dirty = true;
        }
        wt->set_file_format_version(target_file_format_version);
        m_file_format_version = target_file_format_version;

        if (dirty)
            wt->commit(); // Throws
    }
}


void DB::release_read_lock(ReadLockInfo& read_lock) noexcept
{
    // ignore if opened with immutable file (then we have no lockfile)
    if (m_fake_read_lock_if_immutable)
        return;
    std::lock_guard<std::recursive_mutex> lock(m_mutex);

    bool found_match = false;
    // simple linear search and move-last-over if a match is found.
    // common case should have only a modest number of transactions in play..
    for (size_t j = 0; j < m_local_locks_held.size(); ++j) {
        if (m_local_locks_held[j].m_version == read_lock.m_version) {
            m_local_locks_held[j] = m_local_locks_held.back();
            m_local_locks_held.pop_back();
            found_match = true;
            break;
        }
    }
    if (!found_match) {
        REALM_ASSERT(!is_attached());
        // it's OK, someone called close() and all locks where released
        return;
    }
    --m_transaction_count;
    m_version_manager->release_read_lock(read_lock);
}


void DB::grab_read_lock(ReadLockInfo& read_lock, bool is_frozen, VersionID version_id)
{
    std::lock_guard<std::recursive_mutex> lock(m_mutex);
    REALM_ASSERT_RELEASE(is_attached());
    m_version_manager->grab_read_lock(read_lock, is_frozen, version_id);

    m_local_locks_held.emplace_back(read_lock);
    ++m_transaction_count;
    REALM_ASSERT(read_lock.m_file_size > read_lock.m_top_ref);
}

void DB::leak_read_lock(ReadLockInfo& read_lock) noexcept
{
    std::lock_guard<std::recursive_mutex> lock(m_mutex);
    // simple linear search and move-last-over if a match is found.
    // common case should have only a modest number of transactions in play..
    for (size_t j = 0; j < m_local_locks_held.size(); ++j) {
        if (m_local_locks_held[j].m_version == read_lock.m_version) {
            m_local_locks_held[j] = m_local_locks_held.back();
            m_local_locks_held.pop_back();
            --m_transaction_count;
            return;
        }
    }
}

bool DB::do_try_begin_write()
{
    // In the non-blocking case, we will only succeed if there is no contention for
    // the write mutex. For this case we are trivially fair and can ignore the
    // fairness machinery.
    bool got_the_lock = m_writemutex.try_lock();
    if (got_the_lock) {
        finish_begin_write();
    }
    return got_the_lock;
}

void DB::do_begin_write()
{
    SharedInfo* info = m_file_map.get_addr();

    // Get write lock - the write lock is held until do_end_write().
    //
    // We use a ticketing scheme to ensure fairness wrt performing write transactions.
    // (But cannot do that on Windows until we have interprocess condition variables there)
    uint32_t my_ticket = info->next_ticket.fetch_add(1, std::memory_order_relaxed);
    m_writemutex.lock(); // Throws

    // allow for comparison even after wrap around of ticket numbering:
    int32_t diff = int32_t(my_ticket - info->next_served.load(std::memory_order_relaxed));
    bool should_yield = diff > 0; // ticket is in the future
    // a) the above comparison is only guaranteed to be correct, if the distance
    //    between my_ticket and info->next_served is less than 2^30. This will
    //    be the case since the distance will be bounded by the number of threads
    //    and each thread cannot ever hold more than one ticket.
    // b) we could use 64 bit counters instead, but it is unclear if all platforms
    //    have support for interprocess atomics for 64 bit values.

    timespec time_limit; // only compute the time limit if we're going to use it:
    if (should_yield) {
        // This clock is not monotonic, so time can move backwards. This can lead
        // to a wrong time limit, but the only effect of a wrong time limit is that
        // we momentarily lose fairness, so we accept it.
        timeval tv;
        gettimeofday(&tv, nullptr);
        time_limit.tv_sec = tv.tv_sec;
        time_limit.tv_nsec = tv.tv_usec * 1000;
        time_limit.tv_nsec += 500000000;        // 500 msec wait
        if (time_limit.tv_nsec >= 1000000000) { // overflow
            time_limit.tv_nsec -= 1000000000;
            time_limit.tv_sec += 1;
        }
    }

    while (should_yield) {

        m_pick_next_writer.wait(m_writemutex, &time_limit);
        timeval tv;
        gettimeofday(&tv, nullptr);
        if (time_limit.tv_sec < tv.tv_sec ||
            (time_limit.tv_sec == tv.tv_sec && time_limit.tv_nsec < tv.tv_usec * 1000)) {
            // Timeout!
            break;
        }
        diff = int32_t(my_ticket - info->next_served);
        should_yield = diff > 0; // ticket is in the future, so yield to someone else
    }

    // we may get here because a) it's our turn, b) we timed out
    // we don't distinguish, satisfied that event b) should be rare.
    // In case b), we have to *make* it our turn. Failure to do so could leave us
    // with 'next_served' permanently trailing 'next_ticket'.
    //
    // In doing so, we may bypass other waiters, hence the condition for yielding
    // should take this situation into account by comparing with '>' instead of '!='
    info->next_served = my_ticket;
    finish_begin_write();
}

void DB::finish_begin_write()
{
    SharedInfo* info = m_file_map.get_addr();
    if (info->commit_in_critical_phase) {
        m_writemutex.unlock();
        throw std::runtime_error("Crash of other process detected, session restart required");
    }


    {
        std::lock_guard local_lock(m_mutex);
        m_write_transaction_open = true;
    }
    m_alloc.set_read_only(false);
}

void DB::do_end_write() noexcept
{
    SharedInfo* info = m_file_map.get_addr();
    info->next_served.fetch_add(1, std::memory_order_relaxed);

    std::lock_guard<std::recursive_mutex> local_lock(m_mutex);
    REALM_ASSERT(m_write_transaction_open);
    m_alloc.set_read_only(true);
    m_write_transaction_open = false;
    m_pick_next_writer.notify_all();
    m_writemutex.unlock();
}


Replication::version_type DB::do_commit(Transaction& transaction, bool commit_to_disk)
{
    version_type current_version;
    {
        std::lock_guard<std::recursive_mutex> lock(m_mutex);
        current_version = m_version_manager->get_newest_version();
    }
    version_type new_version = current_version + 1;

    if (!transaction.m_objects_to_delete.empty()) {
        for (auto it : transaction.m_objects_to_delete) {
            transaction.get_table(it.table_key)->remove_object(it.obj_key);
        }
        transaction.m_objects_to_delete.clear();
    }
    if (Replication* repl = get_replication()) {
        // If Replication::prepare_commit() fails, then the entire transaction
        // fails. The application then has the option of terminating the
        // transaction with a call to Transaction::Rollback(), which in turn
        // must call Replication::abort_transact().
        new_version = repl->prepare_commit(current_version);        // Throws
        low_level_commit(new_version, transaction, commit_to_disk); // Throws
        repl->finalize_commit();
    }
    else {
        low_level_commit(new_version, transaction); // Throws
    }
    return new_version;
}

VersionID DB::get_version_id_of_latest_snapshot()
{
    if (m_fake_read_lock_if_immutable)
        return {m_fake_read_lock_if_immutable->m_version, 0};
    std::lock_guard<std::recursive_mutex> lock(m_mutex);
    return m_version_manager->get_version_id_of_latest_snapshot();
}


DB::version_type DB::get_version_of_latest_snapshot()
{
    return get_version_id_of_latest_snapshot().version;
}


void DB::low_level_commit(uint_fast64_t new_version, Transaction& transaction, bool commit_to_disk)
{
    SharedInfo* info = m_file_map.get_addr();

    // Version of oldest snapshot currently (or recently) bound in a transaction
    // of the current session.
    uint64_t oldest_version = 0, oldest_live_version = 0;
    TopRefMap top_refs;
    bool any_new_unreachables;
    {
        std::lock_guard<std::recursive_mutex> lock(m_mutex);
        m_version_manager->cleanup_versions(oldest_version, oldest_live_version, top_refs, any_new_unreachables);

        // Allow for trimming of the history. Some types of histories do not
        // need store changesets prior to the oldest *live* bound snapshot.
        if (auto hist = transaction.get_history()) {
            hist->set_oldest_bound_version(oldest_live_version); // Throws
        }
        // Cleanup any stale mappings
        m_alloc.purge_old_mappings(oldest_version, new_version);
    }

    // Do the actual commit
    REALM_ASSERT(oldest_version <= new_version);
#if REALM_METRICS
    transaction.update_num_objects();
#endif // REALM_METRICS

    GroupWriter out(transaction, Durability(info->durability)); // Throws
    out.set_versions(new_version, oldest_version, top_refs, any_new_unreachables);
    ref_type new_top_ref;
    // Recursively write all changed arrays to end of file
    {
        // protect against race with any other DB trying to attach to the file
        std::lock_guard<InterprocessMutex> lock(m_controlmutex); // Throws
        new_top_ref = out.write_group();                         // Throws
    }
    {
        // protect access to shared variables and m_reader_mapping from here
        std::lock_guard<std::recursive_mutex> lock_guard(m_mutex);
        m_free_space = out.get_free_space_size();
        m_locked_space = out.get_locked_space_size();
        m_used_space = out.get_file_size() - m_free_space;
        // std::cout << "Writing version " << new_version << ", Topptr " << new_top_ref
        //     << " Read lock at version " << oldest_version << std::endl;
        switch (Durability(info->durability)) {
            case Durability::Full:
            case Durability::Unsafe:
                if (commit_to_disk) {
                    out.commit(new_top_ref); // Throws
                }
                else {
                    out.flush_all_mappings();
                }
                break;
            case Durability::MemOnly:
                // In Durability::MemOnly mode, we just use the file as backing for
                // the shared memory. So we never actually flush the data to disk
                // (the OS may do so opportinisticly, or when swapping). So in this
                // mode the file on disk may very likely be in an invalid state.
                break;
        }
        size_t new_file_size = out.get_file_size();
        // We must reset the allocators free space tracking before communicating the new
        // version through the ring buffer. If not, a reader may start updating the allocators
        // mappings while the allocator is in dirty state.
        reset_free_space_tracking();
        // Add the new version. If this fails in any way, the VersionList may be corrupted.
        // This can lead to readers seing invalid data which is likely to cause them
        // to crash. Other writers *must* be prevented from writing any further updates
        // to the database. The flag "commit_in_critical_phase" is used to prevent such updates.
        info->commit_in_critical_phase = 1;
        {
            m_version_manager->add_version(new_top_ref, new_file_size, new_version);

            // REALM_ASSERT(m_alloc.matches_section_boundary(new_file_size));
            REALM_ASSERT(new_top_ref < new_file_size);
        }
        // At this point, the VersionList has been succesfully updated, and the next writer
        // can safely proceed once the writemutex has been lifted.
        info->commit_in_critical_phase = 0;
    }
    {
        // protect against concurrent updates to the .lock file.
        // must release m_mutex before this point to obey lock order
        std::lock_guard<InterprocessMutex> lock(m_controlmutex);

        // this is not correct .. but what should we return instead?
        // just returning the number of reachable versions is also misleading,
        // because we retain a transaction history stretching all the way from
        // oldest live version to newest version - even though we may have reclaimed
        // individual versions within this range
        info->number_of_versions = new_version - oldest_version + 1;
        info->latest_version_number = new_version;

        m_new_commit_available.notify_all();
    }
}

#ifdef REALM_DEBUG
void DB::reserve(size_t size)
{
    REALM_ASSERT(is_attached());
    m_alloc.reserve_disk_space(size); // Throws
}
#endif

bool DB::call_with_lock(const std::string& realm_path, CallbackWithLock&& callback)
{
    auto lockfile_path = get_core_file(realm_path, CoreFileType::Lock);

    File lockfile;
    lockfile.open(lockfile_path, File::access_ReadWrite, File::create_Auto, 0); // Throws
    File::CloseGuard fcg(lockfile);
    lockfile.set_fifo_path(realm_path + ".management", "lock.fifo");
    if (lockfile.try_lock_exclusive()) { // Throws
        callback(realm_path);
        return true;
    }
    return false;
}

std::string DB::get_core_file(const std::string& base_path, CoreFileType type)
{
    switch (type) {
        case CoreFileType::Lock:
            return base_path + ".lock";
        case CoreFileType::Storage:
            return base_path;
        case CoreFileType::Management:
            return base_path + ".management";
        case CoreFileType::Note:
            return base_path + ".note";
        case CoreFileType::Log:
            return base_path + ".log";
    }
    REALM_UNREACHABLE();
}

void DB::delete_files(const std::string& base_path, bool* did_delete, bool delete_lockfile)
{
    if (File::try_remove(get_core_file(base_path, CoreFileType::Storage)) && did_delete) {
        *did_delete = true;
    }

    File::try_remove(get_core_file(base_path, CoreFileType::Note));
    File::try_remove(get_core_file(base_path, CoreFileType::Log));
    util::try_remove_dir_recursive(get_core_file(base_path, CoreFileType::Management));

    if (delete_lockfile) {
        File::try_remove(get_core_file(base_path, CoreFileType::Lock));
    }
}

TransactionRef DB::start_read(VersionID version_id)
{
    if (!is_attached())
        throw LogicError(LogicError::wrong_transact_state);
    TransactionRef tr;
    if (m_fake_read_lock_if_immutable) {
        tr = make_transaction_ref(shared_from_this(), &m_alloc, *m_fake_read_lock_if_immutable, DB::transact_Reading);
    }
    else {
        ReadLockInfo read_lock;
        grab_read_lock(read_lock, false, version_id);
        ReadLockGuard g(*this, read_lock);
        read_lock.check();
        tr = make_transaction_ref(shared_from_this(), &m_alloc, read_lock, DB::transact_Reading);
        g.release();
    }
    tr->set_file_format_version(get_file_format_version());
    return tr;
}

TransactionRef DB::start_frozen(VersionID version_id)
{
    if (!is_attached())
        throw LogicError(LogicError::wrong_transact_state);
    TransactionRef tr;
    if (m_fake_read_lock_if_immutable) {
        tr = make_transaction_ref(shared_from_this(), &m_alloc, *m_fake_read_lock_if_immutable, DB::transact_Frozen);
    }
    else {
        ReadLockInfo read_lock;
        grab_read_lock(read_lock, true, version_id);
        ReadLockGuard g(*this, read_lock);
        read_lock.check();
        tr = make_transaction_ref(shared_from_this(), &m_alloc, read_lock, DB::transact_Frozen);
        g.release();
    }
    tr->set_file_format_version(get_file_format_version());
    return tr;
}

TransactionRef DB::start_write(bool nonblocking)
{
    if (m_fake_read_lock_if_immutable) {
        REALM_ASSERT(false && "Can't write an immutable DB");
    }
    if (nonblocking) {
        bool success = do_try_begin_write();
        if (!success) {
            return TransactionRef();
        }
    }
    else {
        do_begin_write();
    }
    {
        std::lock_guard<std::recursive_mutex> local_lock(m_mutex);
        if (!is_attached()) {
            end_write_on_correct_thread();
            throw LogicError(LogicError::wrong_transact_state);
        }
        m_write_transaction_open = true;
    }
    ReadLockInfo read_lock;
    TransactionRef tr;
    try {
        grab_read_lock(read_lock, false, VersionID());
        ReadLockGuard g(*this, read_lock);
        read_lock.check();
        tr = make_transaction_ref(shared_from_this(), &m_alloc, read_lock, DB::transact_Writing);
        tr->set_file_format_version(get_file_format_version());
        version_type current_version = read_lock.m_version;
        m_alloc.init_mapping_management(current_version);
        if (Replication* repl = get_replication()) {
            bool history_updated = false;
            repl->initiate_transact(*tr, current_version, history_updated); // Throws
        }
        g.release();
    }
    catch (...) {
        end_write_on_correct_thread();
        throw;
    }

    return tr;
}

void DB::async_request_write_mutex(TransactionRef& tr, util::UniqueFunction<void()>&& when_acquired)
{
    {
        util::CheckedLockGuard lck(tr->m_async_mutex);
        REALM_ASSERT(tr->m_async_stage == Transaction::AsyncState::Idle);
        tr->m_async_stage = Transaction::AsyncState::Requesting;
    }
    std::weak_ptr<Transaction> weak_tr = tr;
    async_begin_write([weak_tr, cb = std::move(when_acquired)]() {
        if (auto tr = weak_tr.lock()) {
            util::CheckedLockGuard lck(tr->m_async_mutex);
            // If a synchronous transaction happened while we were pending
            // we may be in HasCommits
            if (tr->m_async_stage == Transaction::AsyncState::Requesting) {
                tr->m_async_stage = Transaction::AsyncState::HasLock;
            }
            if (tr->m_waiting_for_write_lock) {
                tr->m_waiting_for_write_lock = false;
                tr->m_async_cv.notify_one();
            }
            else if (cb) {
                cb();
            }
            tr.reset(); // Release pointer while lock is held
        }
    });
}

inline DB::DB(const DBOptions& options)
    : m_key(options.encryption_key)
    , m_upgrade_callback(std::move(options.upgrade_callback))
{
    if (options.enable_async_writes) {
        m_commit_helper = std::make_unique<AsyncCommitHelper>(this);
    }
}

namespace {
class DBInit : public DB {
public:
    explicit DBInit(const DBOptions& options)
        : DB(options)
    {
    }
};
} // namespace

DBRef DB::create(const std::string& file, bool no_create, const DBOptions options)
{
    DBRef retval = std::make_shared<DBInit>(options);
    retval->open(file, no_create, options);
    return retval;
}

DBRef DB::create(Replication& repl, const std::string& file, const DBOptions options)
{
    DBRef retval = std::make_shared<DBInit>(options);
    retval->open(repl, file, options);
    return retval;
}

DBRef DB::create(std::unique_ptr<Replication> repl, const std::string& file, const DBOptions options)
{
    REALM_ASSERT(repl);
    DBRef retval = std::make_shared<DBInit>(options);
    retval->m_history = std::move(repl);
    retval->open(*retval->m_history, file, options);
    return retval;
}

DBRef DB::create(BinaryData buffer, bool take_ownership)
{
    DBOptions options;
    options.is_immutable = true;
    DBRef retval = std::make_shared<DBInit>(options);
    retval->open(buffer, take_ownership);
    return retval;
}

void DB::claim_sync_agent()
{
    REALM_ASSERT(is_attached());
    std::unique_lock<InterprocessMutex> lock(m_controlmutex);
    SharedInfo* info = m_file_map.get_addr();
    if (info->sync_agent_present)
        throw MultipleSyncAgents{};
    info->sync_agent_present = 1; // Set to true
    m_is_sync_agent = true;
}

void DB::release_sync_agent()
{
    REALM_ASSERT(is_attached());
    std::unique_lock<InterprocessMutex> lock(m_controlmutex);
    if (!m_is_sync_agent)
        return;
    SharedInfo* info = m_file_map.get_addr();
    REALM_ASSERT(info->sync_agent_present);
    info->sync_agent_present = 0;
    m_is_sync_agent = false;
}

void DB::do_begin_possibly_async_write()
{
    if (m_commit_helper) {
        m_commit_helper->blocking_begin_write();
    }
    else {
        do_begin_write();
    }
}

void DB::end_write_on_correct_thread() noexcept
{
    //    m_local_write_mutex.unlock();
    if (!m_commit_helper || !m_commit_helper->blocking_end_write()) {
        do_end_write();
    }
}

DisableReplication::DisableReplication(Transaction& t)
    : m_tr(t)
    , m_owner(t.get_db())
    , m_repl(m_owner->get_replication())
    , m_version(t.get_version())
{
    m_owner->set_replication(nullptr);
    t.m_history = nullptr;
}

DisableReplication::~DisableReplication()
{
    m_owner->set_replication(m_repl);
    if (m_version != m_tr.get_version())
        m_tr.initialize_replication();
}<|MERGE_RESOLUTION|>--- conflicted
+++ resolved
@@ -94,72 +94,22 @@
         bool active;
     };
 
-<<<<<<< HEAD
     void reserve(uint32_t size) noexcept
     {
         for (auto i = entries; i < size; ++i)
-            data[i].active = false;
+            data()[i].active = false;
         if (size > entries) {
             num_free += size - entries;
             entries = size;
-=======
-    Ringbuffer() noexcept
-    {
-        m_entries = init_readers_size;
-        for (int i = 0; i < init_readers_size; i++) {
-            m_data[i].version = 1;
-            m_data[i].count.store(1, std::memory_order_relaxed);
-            m_data[i].current_top = 0;
-            m_data[i].filesize = 0;
-            m_data[i].next = i + 1;
-        }
-        m_old_pos = 0;
-        m_data[0].count.store(0, std::memory_order_relaxed);
-        m_data[init_readers_size - 1].next = 0;
-        m_put_pos.store(0, std::memory_order_release);
-    }
-
-    void dump()
-    {
-        ReadCount* data = this->data();
-        uint_fast32_t i = m_old_pos;
-        std::cout << "--- " << std::endl;
-        while (i != m_put_pos.load()) {
-            std::cout << "  used " << i << " : " << data[i].count.load() << " | " << data[i].version << std::endl;
-            i = m_data[i].next;
-        }
-        std::cout << "  LAST " << i << " : " << data[i].count.load() << " | " << data[i].version << std::endl;
-        i = m_data[i].next;
-        while (i != m_old_pos) {
-            std::cout << "  free " << i << " : " << data[i].count.load() << " | " << data[i].version << std::endl;
-            i = m_data[i].next;
->>>>>>> d14fbac9
-        }
+         }
     }
 
     VersionList() noexcept
     {
-<<<<<<< HEAD
         newest = nil; // empty
         num_free = 0; // empty
         entries = 0;
         reserve(init_readers_size);
-=======
-        // std::cout << "expanding to " << new_entries << std::endl;
-        // dump();
-        ReadCount* data = this->data();
-        for (uint32_t i = m_entries; i < new_entries; i++) {
-            data[i].version = 1;
-            data[i].count.store(1, std::memory_order_relaxed);
-            data[i].current_top = 0;
-            data[i].filesize = 0;
-            data[i].next = i + 1;
-        }
-        data[new_entries - 1].next = m_old_pos;
-        data[m_put_pos.load(std::memory_order_relaxed)].next = m_entries;
-        m_entries = uint32_t(new_entries);
-        // dump();
->>>>>>> d14fbac9
     }
 
     static size_t compute_required_space(uint_fast32_t num_entries) noexcept
@@ -172,45 +122,24 @@
 
     unsigned int capacity() const noexcept
     {
-        return m_entries;
-    }
-
-<<<<<<< HEAD
+        return entries;
+    }
+
     ReadCount& get(uint_fast32_t idx) noexcept
-=======
-    uint_fast32_t last() const noexcept
-    {
-        return m_put_pos.load(std::memory_order_acquire);
-    }
-
-    const ReadCount& get(uint_fast32_t idx) const noexcept
->>>>>>> d14fbac9
     {
         return data()[idx];
     }
 
     ReadCount& get_newest() noexcept
     {
-<<<<<<< HEAD
         return get(newest);
-=======
-        ReadCount& r = data()[last()];
-        // r.count is an atomic<> due to other usage constraints. Right here, we're
-        // operating under mutex protection, so the use of an atomic store is immaterial
-        // and just forced on us by the type of r.count.
-        // You'll find the full discussion of how r.count is operated and why it must be
-        // an atomic earlier in this file.
-        r.count.store(0, std::memory_order_relaxed);
-        return r;
->>>>>>> d14fbac9
     }
     ReadCount& allocate_entry(uint64_t top, uint64_t size, uint64_t version)
     {
-<<<<<<< HEAD
         for (uint32_t i = 0; i < entries; ++i) {
-            if (!data[i].active) {
+            if (!data()[i].active) {
                 num_free--;
-                auto& rc = data[i];
+                auto& rc = data()[i];
                 rc.count_frozen = rc.count_live = 0;
                 rc.current_top = top;
                 rc.filesize = size;
@@ -221,19 +150,11 @@
             }
         }
         REALM_ASSERT_RELEASE(false);
-=======
-        return get(m_old_pos.load(std::memory_order_relaxed));
->>>>>>> d14fbac9
     }
 
     int index_of(const ReadCount& rc)
     {
-<<<<<<< HEAD
-        return static_cast<int>(&rc - data);
-=======
-        uint_fast32_t idx = get(last()).next;
-        return idx == m_old_pos.load(std::memory_order_relaxed);
->>>>>>> d14fbac9
+        return static_cast<int>(&rc - data());
     }
 
     void free_entry(ReadCount* rc)
@@ -252,36 +173,25 @@
     // It is most likely not suited for any other use.
     ReadCount& init_versioning(uint64_t top, uint64_t filesize, uint64_t version) noexcept
     {
-<<<<<<< HEAD
         newest = nil;
         auto t_free = entries;
         entries = num_free = 0;
         reserve(t_free);
         ReadCount& r = allocate_entry(top, filesize, version);
         return r;
-=======
-        REALM_ASSERT(!is_full());
-        return data()[next()];
->>>>>>> d14fbac9
     }
 
     bool is_full() const noexcept
     {
-<<<<<<< HEAD
         return num_free == 0;
-=======
-        atomic_dec(get_next().count); // .store_release(0);
-        m_put_pos.store(uint32_t(next()), std::memory_order_release);
->>>>>>> d14fbac9
     }
 
     void purge_versions(uint64_t& oldest_v, uint64_t& oldest_live_v, TopRefMap& top_refs,
                         bool& any_new_unreachables) noexcept
     {
-<<<<<<< HEAD
         oldest_v = oldest_live_v = std::numeric_limits<uint64_t>::max();
         any_new_unreachables = false;
-        for (auto* rc = data; rc < data + entries; ++rc) {
+        for (auto* rc = data(); rc < data() + entries; ++rc) {
             if (rc->active) {
                 if (rc->count_live != 0) {
                     if (rc->version < oldest_live_v)
@@ -300,33 +210,14 @@
                     top_refs.emplace(rc->version, VersionInfo{to_ref(rc->current_top), to_ref(rc->filesize)});
                 }
             }
-=======
-        // invariant: entry held by put_pos has count > 1.
-        // std::cout << "cleanup: from " << old_pos << " to " << put_pos.load_relaxed();
-        // dump();
-        while (m_old_pos.load(std::memory_order_relaxed) != m_put_pos.load(std::memory_order_relaxed)) {
-            const ReadCount& r = get(m_old_pos.load(std::memory_order_relaxed));
-            if (!atomic_one_if_zero(r.count))
-                break;
-            auto next_ndx = get(m_old_pos.load(std::memory_order_relaxed)).next;
-            m_old_pos.store(next_ndx, std::memory_order_relaxed);
->>>>>>> d14fbac9
         }
         REALM_ASSERT(oldest_v != std::numeric_limits<uint64_t>::max());
         REALM_ASSERT(oldest_live_v != std::numeric_limits<uint64_t>::max());
     }
 
-<<<<<<< HEAD
     uint32_t entries;
     int32_t newest;
     int32_t num_free;
-=======
-private:
-    // number of entries. Access synchronized through put_pos.
-    uint32_t m_entries;
-    std::atomic<uint32_t> m_put_pos; // only changed under lock, but accessed outside lock
-    std::atomic<uint32_t> m_old_pos; // only changed during write transactions and under lock
->>>>>>> d14fbac9
 
     constexpr static int nil = -1;
     const static int init_readers_size = 32;
