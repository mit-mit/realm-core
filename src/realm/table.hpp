--- conflicted
+++ resolved
@@ -963,121 +963,8 @@
 
     realm::DataType ct = table->get_column_type(col_key);
     if (std::is_same<T, int64_t>::value && ct != type_Int)
-        throw(LogicError::type_mismatch);
-    else if (std::is_same<T, bool>::value && ct != type_Bool)
-        throw(LogicError::type_mismatch);
-    else if (std::is_same<T, float>::value && ct != type_Float)
-        throw(LogicError::type_mismatch);
-    else if (std::is_same<T, double>::value && ct != type_Double)
-        throw(LogicError::type_mismatch);
-
-    if (std::is_same<T, Link>::value || std::is_same<T, LinkList>::value || std::is_same<T, BackLink>::value) {
-        link_chain.push_back(col_key);
-    }
-
-<<<<<<< HEAD
-    return Columns<T>(col_key, this, std::move(link_chain));
-=======
-    Table& operator*() const noexcept
-    {
-        return *m_table;
-    }
-
-    Table* operator->() const noexcept
-    {
-        return m_table;
-    }
-
-    Table* get() const noexcept
-    {
-        return m_table;
-    }
-
-    Table* release() noexcept
-    {
-        Table* table = m_table;
-        m_table = nullptr;
-        return table;
-    }
-
-private:
-    Table* m_table;
-};
-
-
-inline Table::Table(Allocator& alloc)
-    : m_top(alloc)
-    , m_columns(alloc)
-{
-    m_ref_count = 1; // Explicitly managed lifetime
-
-    ref_type ref = create_empty_table(alloc); // Throws
-    Parent* parent = nullptr;
-    size_t ndx_in_parent = 0;
-    init(ref, parent, ndx_in_parent);
-}
-
-inline Table::Table(const Table& t, Allocator& alloc)
-    : m_top(alloc)
-    , m_columns(alloc)
-{
-    m_ref_count = 1; // Explicitly managed lifetime
-
-    ref_type ref = t.clone(alloc); // Throws
-    Parent* parent = nullptr;
-    size_t ndx_in_parent = 0;
-    init(ref, parent, ndx_in_parent);
-}
-
-inline Table::Table(ref_count_tag, Allocator& alloc)
-    : m_top(alloc)
-    , m_columns(alloc)
-{
-    m_ref_count = 0; // Lifetime managed by reference counting
-}
-
-inline Allocator& Table::get_alloc() const
-{
-    return m_top.get_alloc();
-}
-
-inline TableRef Table::create(Allocator& alloc)
-{
-    std::unique_ptr<Table> table(new Table(ref_count_tag(), alloc)); // Throws
-    ref_type ref = create_empty_table(alloc);                        // Throws
-    Parent* parent = nullptr;
-    size_t ndx_in_parent = 0;
-    table->init(ref, parent, ndx_in_parent); // Throws
-    return table.release()->get_table_ref();
-}
-
-inline TableRef Table::copy(Allocator& alloc) const
-{
-    std::unique_ptr<Table> table(new Table(ref_count_tag(), alloc)); // Throws
-    ref_type ref = clone(alloc);                                     // Throws
-    Parent* parent = nullptr;
-    size_t ndx_in_parent = 0;
-    table->init(ref, parent, ndx_in_parent); // Throws
-    return table.release()->get_table_ref();
-}
-
-// For use by queries
-template <class T>
-inline Columns<T> Table::column(size_t column_ndx)
-{
-    std::vector<size_t> link_chain = std::move(m_link_chain);
-    m_link_chain.clear();
-
-    // Check if user-given template type equals Realm type. Todo, we should clean up and reuse all our
-    // type traits (all the is_same() cases below).
-    const Table* table = get_link_chain_target(link_chain);
-
-    realm::DataType ct = table->get_column_type(column_ndx);
-    if (std::is_same<T, int64_t>::value && ct != type_Int)
         throw LogicError(LogicError::type_mismatch);
     else if (std::is_same<T, bool>::value && ct != type_Bool)
-        throw LogicError(LogicError::type_mismatch);
-    else if (std::is_same<T, realm::OldDateTime>::value && ct != type_OldDateTime)
         throw LogicError(LogicError::type_mismatch);
     else if (std::is_same<T, float>::value && ct != type_Float)
         throw LogicError(LogicError::type_mismatch);
@@ -1085,11 +972,10 @@
         throw LogicError(LogicError::type_mismatch);
 
     if (std::is_same<T, Link>::value || std::is_same<T, LinkList>::value || std::is_same<T, BackLink>::value) {
-        link_chain.push_back(column_ndx);
-    }
-
-    return Columns<T>(column_ndx, this, std::move(link_chain));
->>>>>>> a3fa731e
+        link_chain.push_back(col_key);
+    }
+
+    return Columns<T>(col_key, this, std::move(link_chain));
 }
 
 template <class T>
