--- conflicted
+++ resolved
@@ -174,43 +174,6 @@
     m_table.cast_away_const()->remove_object(m_key);
 }
 
-<<<<<<< HEAD
-Mixed ConstObj::get_any(ColKey col_key) const
-{
-    switch (col_key.get_type()) {
-        case col_type_Int:
-            if (col_key.get_attrs().test(col_attr_Nullable)) {
-                return Mixed{get<util::Optional<int64_t>>(col_key)};
-            }
-            else {
-                return Mixed{get<int64_t>(col_key)};
-            }
-        case col_type_Bool:
-            return Mixed{get<util::Optional<bool>>(col_key)};
-        case col_type_Float:
-            return Mixed{get<util::Optional<float>>(col_key)};
-        case col_type_Double:
-            return Mixed{get<util::Optional<double>>(col_key)};
-        case col_type_String:
-            return Mixed{get<String>(col_key)};
-        case col_type_Binary:
-            return Mixed{get<Binary>(col_key)};
-        case col_type_Timestamp:
-            return Mixed{get<Timestamp>(col_key)};
-        case col_type_Decimal:
-            return Mixed{get<Decimal128>(col_key)};
-        case col_type_ObjectId:
-            return Mixed{get<util::Optional<ObjectId>>(col_key)};
-        case col_type_Link:
-            return Mixed{get<ObjKey>(col_key)};
-        default:
-            REALM_UNREACHABLE();
-    }
-    return {};
-}
-
-=======
->>>>>>> 16f5d1b4
 ColKey ConstObj::get_column_key(StringData col_name) const
 {
     return get_table()->get_column_key(col_name);
@@ -410,6 +373,10 @@
             return Mixed{_get<Binary>(col_ndx)};
         case col_type_Timestamp:
             return Mixed{_get<Timestamp>(col_ndx)};
+        case col_type_Decimal:
+            return Mixed{_get<Decimal128>(col_ndx)};
+        case col_type_ObjectId:
+            return Mixed{_get<util::Optional<ObjectId>>(col_ndx)};
         case col_type_Link:
             return Mixed{_get<ObjKey>(col_ndx)};
         default:
