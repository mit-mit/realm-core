--- conflicted
+++ resolved
@@ -1191,15 +1191,10 @@
     CascadeState state;
 
     if (type != col_type_Mixed)
-<<<<<<< HEAD
         throw InvalidArgument(ErrorCodes::TypeMismatch, "Property not a Mixed");
-
-=======
-        throw LogicError(LogicError::illegal_type);
-    if (value_is_null(value) && !attrs.test(col_attr_Nullable)) {
-        throw LogicError(LogicError::column_not_nullable);
-    }
->>>>>>> 4a46a176
+    if (value_is_null(value) && !col_key.is_nullable()) {
+        throw NotNullable(Group::table_name_to_class_name(m_table->get_name()), m_table->get_column_name(col_key));
+    }
     if (value.is_type(type_Link)) {
         throw InvalidArgument(ErrorCodes::TypeMismatch, "Link must be fully qualified");
     }
