--- conflicted
+++ resolved
@@ -224,7 +224,6 @@
 		}
 	}
 
-<<<<<<< HEAD
 	size_t Find(const Table& table, size_t start = 0, size_t end = (size_t)-1) const {
 		if (end == (size_t)-1) end = table.GetSize();
 		if (start == end) return (size_t)-1;
@@ -239,51 +238,22 @@
 			return (size_t)-1;
 		else
 			return r;
-=======
-size_t Find(const Table& table, size_t start = 0, size_t end = (size_t)-1) const {
-	size_t r;
-	TableView tv((Table&)table);
-	 if(end == (size_t)-1)
-		end = table.GetSize();
-	if(start == end)
-		return (size_t)-1;
-	if(first[0] != 0)
-		r = first[0]->Find(start, end, table);
-	else
-		r = start; // user built an empty query; return any first
-	if(r == table.GetSize())
-		return (size_t)-1;
-	else
-		return r;
-}
-
-// todo, not sure if start, end and limit could be useful for delete.
-size_t Delete(Table& table, size_t start = 0, size_t end = (size_t)-1, size_t limit = (size_t)-1) const {
-	size_t r = start - 1;
-	size_t results = 0;
-	for(;;) {
-		r = Find(table, r + 1 - results, end);
-		if(r == (size_t)-1 || r == table.GetSize() || results == limit)
-			break;
-		results++;
-		table.DeleteRow(r);
-	}
-	return results;
-}
-
-
-int64_t Sum(const Table& table, size_t column, size_t *resultcount, size_t start = 0, size_t end = (size_t)-1, size_t limit = (size_t)-1) const {
-	size_t r = start - 1;
-	size_t results = 0;
-	int64_t sum = 0;
-	for(;;) {
-		r = Find(table, r + 1, end);
-		if(r == (size_t)-1 || r == table.GetSize() || results == limit)
-			break;
-		results++;
-		sum += table.Get(column, r);
->>>>>>> 04f6994e
-	}
+	}
+
+	// todo, not sure if start, end and limit could be useful for delete.
+	size_t Delete(Table& table, size_t start = 0, size_t end = (size_t)-1, size_t limit = (size_t)-1) const {
+		size_t r = start - 1;
+		size_t results = 0;
+		for(;;) {
+			r = Find(table, r + 1 - results, end);
+			if(r == (size_t)-1 || r == table.GetSize() || results == limit)
+				break;
+			results++;
+			table.DeleteRow(r);
+		}
+		return results;
+	}
+
 
 	int64_t Sum(const Table& table, size_t column, size_t *resultcount, size_t start = 0, size_t end = (size_t)-1, size_t limit = (size_t)-1) const {
 		size_t r = start - 1;
