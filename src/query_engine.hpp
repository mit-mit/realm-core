/*************************************************************************
 *
 * TIGHTDB CONFIDENTIAL
 * __________________
 *
 *  [2011] - [2012] TightDB Inc
 *  All Rights Reserved.
 *
 * NOTICE:  All information contained herein is, and remains
 * the property of TightDB Incorporated and its suppliers,
 * if any.  The intellectual and technical concepts contained
 * herein are proprietary to TightDB Incorporated
 * and its suppliers and may be covered by U.S. and Foreign Patents,
 * patents in process, and are protected by trade secret or copyright law.
 * Dissemination of this information or reproduction of this material
 * is strictly forbidden unless prior written permission is obtained
 * from TightDB Incorporated.
 *
 **************************************************************************/
#ifndef __TIGHTDB_ENGINE_HPP
#define __TIGHTDB_ENGINE_HPP

#include <string>
#include "table.hpp"
#include "column_string.hpp"
#include "column_string_enum.hpp"

#include "utf8.hpp"
#include "query_conditions.hpp"

namespace tightdb {

class ParentNode {
public:
    ParentNode() : m_table(NULL) {}
    virtual ~ParentNode() {}
    virtual void Init(const Table& table) {m_table = &table; if (m_child) m_child->Init(table);}
    virtual size_t find_first(size_t start, size_t end) = 0;

    virtual std::string Verify(void)
    {
        if(error_code != "")
            return error_code;
        if(m_child == 0)
            return "";
        else
            return m_child->Verify();
    };

    ParentNode* m_child;

protected:
    const Table* m_table;
    std::string error_code;
};



/*
template <class T, class C, class F> class NODE: public ParentNode {
public:
    NODE(T v, size_t column) : m_value(v), m_column(column)  {m_child = 0;}
    ~NODE() {delete m_child; }

    size_t find_first(size_t start, size_t end, const Table& table)
    {
        const C& column = (C&)(table.GetColumnBase(m_column));
        const F function = {};
        for (size_t s = start; s < end; ++s) {
            const T t = column.Get(s);
            if (function(t, m_value)) {
                if (m_child == 0)
                    return s;
                else {
                    const size_t a = m_child->find_first(s, end, table);
                    if (s == a)
                        return s;
                    else
                        s = a - 1;
                }
            }
        }
        return end;
    }

protected:
    T m_value;
    size_t m_column;
};
*/

// Not finished
class SUBTABLE: public ParentNode {
public:
    SUBTABLE(size_t column): m_column(column) {m_child = 0; m_child2 = 0;}
    SUBTABLE() {};

    void Init(const Table& table)
    {
        m_table = &table;

        if (m_child) m_child->Init(table);
        if (m_child2) m_child2->Init(table);
    }

    size_t find_first(size_t start, size_t end)
    {
        assert(m_table);
        assert(m_child);

        for (size_t s = start; s < end; ++s) {
            const TableRef subtable = ((Table*)m_table)->get_subtable(m_column, s);

            m_child->Init(*subtable);
            const size_t subsize = subtable->size();
            const size_t sub = m_child->find_first(0, subsize);

            if(sub != subsize) {
                if (m_child2 == 0)
                    return s;
                else {
                    const size_t a = m_child2->find_first(s, end);
                    if (s == a)
                        return s;
                    else
                        s = a - 1;
                }
            }
        }
        return end;
    }
//protected:
    ParentNode* m_child2;
    size_t m_column;
};


template <class T, class C, class F> class NODE: public ParentNode {
public:
    NODE(T v, size_t column) : m_leaf_start(0), m_leaf_end(0), m_local_end(0), m_value(v), m_column_id(column) {m_child = 0;}
    ~NODE() {delete m_child; }

    void Init(const Table& table)
    {
        m_table = &table;
        m_column = (C*)&table.GetColumnBase(m_column_id);
        m_leaf_end = 0;

        if (m_child)m_child->Init(table);
    }

    size_t find_first(size_t start, size_t end)
    {
        assert(m_table);

        for (size_t s = start; s < end; ++s) {
            // Cache internal leafs
            if (s >= m_leaf_end) {
                m_column->GetBlock(s, m_array, m_leaf_start);
                const size_t leaf_size = m_array.Size();
                m_leaf_end = m_leaf_start + leaf_size;
                const size_t e = end - m_leaf_start;
                m_local_end = leaf_size < e ? leaf_size : e;
            }

            // Do search directly on cached leaf array
            s = m_array.Query<F>(m_value, s - m_leaf_start, m_local_end);

            if (s == (size_t)-1) {
<<<<<<< HEAD
                s = m_leaf_end-1;
=======
                s = m_leaf_end - 1;
>>>>>>> 6e08e7af
                continue;
            }
            else
                s += m_leaf_start;

            if (m_child == 0)
                return s;
            else {
                const size_t a = m_child->find_first(s, end);
                if (s == a)
                    return s;
                else
                    s = a - 1;
            }
        }
        return end;
    }

protected:
    C* m_column;
    Array m_array;
    size_t m_leaf_start;
    size_t m_leaf_end;
    size_t m_local_end;
    T m_value;
    size_t m_column_id;
};


template <class F> class STRINGNODE: public ParentNode {
public:
    STRINGNODE(const char* v, size_t column): m_column_id(column)
    {
        m_child = 0;

        m_value = (char *)malloc(strlen(v)*6);
        memcpy(m_value, v, strlen(v) + 1);
        m_ucase = (char *)malloc(strlen(v)*6);
        m_lcase = (char *)malloc(strlen(v)*6);

        const bool b1 = utf8case(v, m_lcase, false);
        const bool b2 = utf8case(v, m_ucase, true);
        if (!b1 || !b2)
            error_code = "Malformed UTF-8: " + std::string(m_value);
    }
    ~STRINGNODE() {delete m_child; free((void*)m_value); free((void*)m_ucase); free((void*)m_lcase); }

    void Init(const Table& table)
    {
        m_table = &table;
        m_column = &table.GetColumnBase(m_column_id);
        m_column_type = table.GetRealColumnType(m_column_id);

        if (m_child) m_child->Init(table);
    }

    size_t find_first(size_t start, size_t end)
    {
        F function;// = {};

        for (size_t s = start; s < end; ++s) {
            const char* t;

            // todo, can be optimized by placing outside loop
            if (m_column_type == COLUMN_TYPE_STRING)
                t = ((const AdaptiveStringColumn*)m_column)->Get(s);
            else {
                //TODO: First check if string is in key list
                t = ((const ColumnStringEnum*)m_column)->Get(s);
            }

            if (function(m_value, m_ucase, m_lcase, t)) {
                if (m_child == 0)
                    return s;
                else {
                    const size_t a = m_child->find_first(s, end);
                    if (s == a)
                        return s;
                    else
                        s = a - 1;
                }
            }
        }
        return end;
    }

protected:
    char* m_value;
    char* m_lcase;
    char* m_ucase;
    size_t m_column_id;
    const ColumnBase* m_column;
    ColumnType m_column_type;
};



template <> class STRINGNODE<EQUAL>: public ParentNode {
public:
    STRINGNODE(const char* v, size_t column): m_column_id(column), m_key_ndx((size_t)-1) {
        m_child = 0;
        m_value = (char *)malloc(strlen(v)*6);
        memcpy(m_value, v, strlen(v) + 1);
    }
    ~STRINGNODE() {delete m_child; free((void*)m_value); }

    void Init(const Table& table)
    {
        m_table = &table;
        m_column = &table.GetColumnBase(m_column_id);
        m_column_type = table.GetRealColumnType(m_column_id);

        if (m_column_type == COLUMN_TYPE_STRING_ENUM) {
            m_key_ndx =  ((const ColumnStringEnum*)m_column)->GetKeyNdx(m_value);
        }

        if (m_child) m_child->Init(table);
    }

    size_t find_first(size_t start, size_t end)
    {
        assert(m_table);

        for (size_t s = start; s < end; ++s) {
            // todo, can be optimized by placing outside loop
            if (m_column_type == COLUMN_TYPE_STRING)
                s = ((const AdaptiveStringColumn*)m_column)->find_first(m_value, s, end);
            else {
                if (m_key_ndx == size_t(-1)) s = end; // not in key set
                else {
                    const ColumnStringEnum* const cse = (const ColumnStringEnum*)m_column;
                    s = cse->find_first(m_key_ndx, s, end);
                }
            }

            if (s == (size_t)-1)
                s = end;

            if (m_child == 0)
                return s;
            else {
                const size_t a = m_child->find_first(s, end);
                if (s == a)
                    return s;
                else
                    s = a - 1;
            }
        }
        return end;
    }

protected:
    char*  m_value;
    size_t m_column_id;

private:
    const ColumnBase* m_column;
    ColumnType m_column_type;
    size_t m_key_ndx;
};


class OR_NODE: public ParentNode {
public:
    OR_NODE(ParentNode* p1) : m_table(NULL) {m_child = NULL; m_cond1 = p1; m_cond2 = NULL;};
    ~OR_NODE()
    {
        delete m_cond1;
        delete m_cond2;
        delete m_child;
    }

    void Init(const Table& table)
    {
        m_cond1->Init(table);
        m_cond2->Init(table);

        if(m_child)
            m_child->Init(table);

        last1 = -1;
        last2 = -1;

        m_table = &table;
    }

#if 0
    size_t find_first(size_t start, size_t end)
    {
        for (size_t s = start; s < end; ++s) {
            // Todo, redundant searches can occur
            // We have to init here to reset nodes internal
            // leaf cache (since we may go backwards)
            m_cond1->Init(*m_table);
            m_cond2->Init(*m_table);
            const size_t f1 = m_cond1->find_first(s, end);
            const size_t f2 = m_cond2->find_first(s, end);
            s = f1 < f2 ? f1 : f2;

            if (m_child == 0)
                return s;
            else {
                const size_t a = m_child->find_first(s, end);
                if (s == a)
                    return s;
                else
                    s = a - 1;
            }
        }
        return end;
    }
#else
    size_t find_first(size_t start, size_t end)
    {
        for (size_t s = start; s < end; ++s) {
            size_t f1;
            size_t f2;
            
            if(last1 >= s && last1 != -1)
                f1 = last1;
            else {
                f1 = m_cond1->find_first(s, end);
                last1 = f1;
            }
    
            if(last2 >= s && last2 != -1)
                f2 = last2;
            else {
                f2 = m_cond2->find_first(s, end);
                last2 = f2;
            }
            s = f1 < f2 ? f1 : f2;

            if (m_child == 0)
                return s;
            else {
                const size_t a = m_child->find_first(s, end);
                if (s == a)
                    return s;
                else
                    s = a - 1;
            }
        }
        return end;
    }
#endif


    virtual std::string Verify(void)
    {
        if(error_code != "")
            return error_code;
        if(m_cond1 == 0)
            return "Missing left-hand side of OR";
        if(m_cond2 == 0)
            return "Missing right-hand side of OR";
        std::string s;
        if(m_child != 0)
            s = m_child->Verify();
        if(s != "")
            return s;
        s = m_cond1->Verify();
        if(s != "")
            return s;
        s = m_cond2->Verify();
        if(s != "")
            return s;
        return "";
    }

    ParentNode* m_cond1;
    ParentNode* m_cond2;
private:
    size_t last1;
    size_t last2;
    const Table* m_table;
};

}

#endif //__TIGHTDB_ENGINE_HPP<|MERGE_RESOLUTION|>--- conflicted
+++ resolved
@@ -167,11 +167,7 @@
             s = m_array.Query<F>(m_value, s - m_leaf_start, m_local_end);
 
             if (s == (size_t)-1) {
-<<<<<<< HEAD
                 s = m_leaf_end-1;
-=======
-                s = m_leaf_end - 1;
->>>>>>> 6e08e7af
                 continue;
             }
             else
@@ -352,12 +348,13 @@
         if(m_child)
             m_child->Init(table);
 
-        last1 = -1;
-        last2 = -1;
+        m_last1 = -1;
+        m_last2 = -1;
 
         m_table = &table;
     }
 
+// Keep old un-optimized or code until new has been sufficiently tested
 #if 0
     size_t find_first(size_t start, size_t end)
     {
@@ -390,18 +387,18 @@
             size_t f1;
             size_t f2;
             
-            if(last1 >= s && last1 != -1)
-                f1 = last1;
+            if (m_last1 >= s && m_last1 != (size_t)-1)
+                f1 = m_last1;
             else {
                 f1 = m_cond1->find_first(s, end);
-                last1 = f1;
+                m_last1 = f1;
             }
     
-            if(last2 >= s && last2 != -1)
-                f2 = last2;
+            if (m_last2 >= s && m_last2 != (size_t)-1)
+                f2 = m_last2;
             else {
                 f2 = m_cond2->find_first(s, end);
-                last2 = f2;
+                m_last2 = f2;
             }
             s = f1 < f2 ? f1 : f2;
 
@@ -445,8 +442,8 @@
     ParentNode* m_cond1;
     ParentNode* m_cond2;
 private:
-    size_t last1;
-    size_t last2;
+    size_t m_last1;
+    size_t m_last2;
     const Table* m_table;
 };
 
