--- conflicted
+++ resolved
@@ -50,14 +50,9 @@
 	size_t FindPos(int64_t value) const;
 	size_t FindPos2(int64_t value) const;
 	size_t Find(int64_t value, size_t start=0, size_t end=-1) const;
-<<<<<<< HEAD
 	void FindAll(Column& result, int64_t value, size_t offset=0,
 				 size_t start=0, size_t end=-1) const;
-=======
-	size_t FindAll(Column& result, int64_t value,
-				   size_t start=0, size_t end=-1) const;
 	void FindAllHamming(Column& result, uint64_t value, size_t maxdist, size_t offset=0) const;
->>>>>>> 6c13cc19
 
 	void Resize(size_t count);
 
