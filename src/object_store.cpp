--- conflicted
+++ resolved
@@ -68,18 +68,6 @@
         pk_table->add_column(type_String, c_primaryKeyPropertyNameColumnName);
         pk_table->add_search_index(pk_key);
     }
-<<<<<<< HEAD
-
-#if REALM_ENABLE_SYNC
-    // Only add __ResultSets if Realm is a partial Realm
-    if (partial_realm)
-        _impl::initialize_schema(group);
-#else
-    (void)partial_realm;
-#endif
-=======
-    pk_table->add_search_index(c_primaryKeyObjectClassColumnIndex);
->>>>>>> 362b8866
 }
 
 void set_schema_version(Group& group, uint64_t version) {
