/*************************************************************************
 *
 * TIGHTDB CONFIDENTIAL
 * __________________
 *
 *  [2011] - [2012] TightDB Inc
 *  All Rights Reserved.
 *
 * NOTICE:  All information contained herein is, and remains
 * the property of TightDB Incorporated and its suppliers,
 * if any.  The intellectual and technical concepts contained
 * herein are proprietary to TightDB Incorporated
 * and its suppliers and may be covered by U.S. and Foreign Patents,
 * patents in process, and are protected by trade secret or copyright law.
 * Dissemination of this information or reproduction of this material
 * is strictly forbidden unless prior written permission is obtained
 * from TightDB Incorporated.
 *
 **************************************************************************/

/*
Searching: The main finding function is:
    template<class cond, Action action, size_t bitwidth, class Callback> void find(int64_t value, size_t start, size_t end, size_t baseindex, QueryState *state, Callback callback) const

    cond:       One of Equal, NotEqual, Greater, etc. classes
    Action:     One of act_ReturnFirst, act_FindAll, act_Max, act_CallbackIdx, etc, constants
    Callback:   Optional function to call for each search result. Will be called if action == act_CallbackIdx

    find() will call find_action_pattern() or find_action() that again calls match() for each search result which optionally calls callback():

        find() -> find_action() -------> bool match() -> bool callback()
             |                            ^
             +-> find_action_pattern()----+

    If callback() returns false, find() will exit, otherwise it will keep searching remaining items in array.
*/

#ifndef TIGHTDB_ARRAY_HPP
#define TIGHTDB_ARRAY_HPP

#include <cmath>
#include <cstdlib> // std::size_t
#include <algorithm>
#include <utility>
#include <vector>
#include <ostream>

#include <stdint.h> // unint8_t etc

#include <tightdb/meta.hpp>
#include <tightdb/assert.hpp>
#include <tightdb/alloc.hpp>
#include <tightdb/utilities.hpp>
#include <tightdb/string_data.hpp>
#include <tightdb/query_conditions.hpp>

/*
    MMX: mmintrin.h
    SSE: xmmintrin.h
    SSE2: emmintrin.h
    SSE3: pmmintrin.h
    SSSE3: tmmintrin.h
    SSE4A: ammintrin.h
    SSE4.1: smmintrin.h
    SSE4.2: nmmintrin.h
*/
#ifdef TIGHTDB_COMPILER_SSE
#  include <emmintrin.h> // SSE2
#  include <tightdb/tightdb_nmmintrin.h> // SSE42
#endif

#ifdef TIGHTDB_DEBUG
#  include <stdio.h>
#endif

namespace tightdb {

enum Action {act_ReturnFirst, act_Sum, act_Max, act_Min, act_Count, act_FindAll, act_CallIdx, act_CallbackIdx,
             act_CallbackVal, act_CallbackNone, act_CallbackBoth};

template<class T> inline T no0(T v) { return v == 0 ? 1 : v; }

/// Special index value. It has various meanings depending on
/// context. It is returned by some search functions to indicate 'not
/// found'. It is similar in function to std::string::npos.
const std::size_t npos = std::size_t(-1);

/// Alias for tightdb::npos.
const std::size_t not_found = npos;

 /* wid == 16/32 likely when accessing offsets in B tree */
#define TIGHTDB_TEMPEX(fun, wid, arg) \
    if (wid == 16) {fun<16> arg;} \
    else if (wid == 32) {fun<32> arg;} \
    else if (wid == 0) {fun<0> arg;} \
    else if (wid == 1) {fun<1> arg;} \
    else if (wid == 2) {fun<2> arg;} \
    else if (wid == 4) {fun<4> arg;} \
    else if (wid == 8) {fun<8> arg;} \
    else if (wid == 64) {fun<64> arg;} \
    else {TIGHTDB_ASSERT(false); fun<0> arg;}

#define TIGHTDB_TEMPEX2(fun, targ, wid, arg) \
    if (wid == 16) {fun<targ, 16> arg;} \
    else if (wid == 32) {fun<targ, 32> arg;} \
    else if (wid == 0) {fun<targ, 0> arg;} \
    else if (wid == 1) {fun<targ, 1> arg;} \
    else if (wid == 2) {fun<targ, 2> arg;} \
    else if (wid == 4) {fun<targ, 4> arg;} \
    else if (wid == 8) {fun<targ, 8> arg;} \
    else if (wid == 64) {fun<targ, 64> arg;} \
    else {TIGHTDB_ASSERT(false); fun<targ, 0> arg;}

#define TIGHTDB_TEMPEX3(fun, targ1, targ2, wid, arg) \
    if (wid == 16) {fun<targ1, targ2, 16> arg;} \
    else if (wid == 32) {fun<targ1, targ2, 32> arg;} \
    else if (wid == 0) {fun<targ1, targ2, 0> arg;} \
    else if (wid == 1) {fun<targ1, targ2, 1> arg;} \
    else if (wid == 2) {fun<targ1, targ2, 2> arg;} \
    else if (wid == 4) {fun<targ1, targ2, 4> arg;} \
    else if (wid == 8) {fun<targ1, targ2, 8> arg;} \
    else if (wid == 64) {fun<targ1, targ2, 64> arg;} \
    else {TIGHTDB_ASSERT(false); fun<targ1, targ2, 0> arg;}

#define TIGHTDB_TEMPEX4(fun, targ1, targ2, wid, targ3, arg) \
    if (wid == 16) {fun<targ1, targ2, 16, targ3> arg;} \
    else if (wid == 32) {fun<targ1, targ2, 32, targ3> arg;} \
    else if (wid == 0) {fun<targ1, targ2, 0, targ3> arg;} \
    else if (wid == 1) {fun<targ1, targ2, 1, targ3> arg;} \
    else if (wid == 2) {fun<targ1, targ2, 2, targ3> arg;} \
    else if (wid == 4) {fun<targ1, targ2, 4, targ3> arg;} \
    else if (wid == 8) {fun<targ1, targ2, 8, targ3> arg;} \
    else if (wid == 64) {fun<targ1, targ2, 64, targ3> arg;} \
    else {TIGHTDB_ASSERT(false); fun<targ1, targ2, 0, targ3> arg;}

#define TIGHTDB_TEMPEX5(fun, targ1, targ2, targ3, targ4, wid, arg) \
    if (wid == 16) {fun<targ1, targ2, targ3, targ4, 16> arg;} \
    else if (wid == 32) {fun<targ1, targ2, targ3, targ4, 32> arg;} \
    else if (wid == 0) {fun<targ1, targ2, targ3, targ4, 0> arg;} \
    else if (wid == 1) {fun<targ1, targ2, targ3, targ4, 1> arg;} \
    else if (wid == 2) {fun<targ1, targ2, targ3, targ4, 2> arg;} \
    else if (wid == 4) {fun<targ1, targ2, targ3, targ4, 4> arg;} \
    else if (wid == 8) {fun<targ1, targ2, targ3, targ4, 8> arg;} \
    else if (wid == 64) {fun<targ1, targ2, targ3, targ4, 64> arg;} \
    else {TIGHTDB_ASSERT(false); fun<targ1, targ2, targ3, targ4, 0> arg;}


// Pre-definitions
class Array;
class AdaptiveStringColumn;
class GroupWriter;
class Column;
template<class T> class QueryState;


#ifdef TIGHTDB_DEBUG
class MemStats {
public:
    MemStats() : allocated(0), used(0), array_count(0) {}
    MemStats(std::size_t allocated, std::size_t used, std::size_t array_count):
        allocated(allocated), used(used), array_count(array_count) {}
    MemStats(const MemStats& m)
    {
        allocated = m.allocated;
        used = m.used;
        array_count = m.array_count;
    }
    void add(const MemStats& m)
    {
        allocated += m.allocated;
        used += m.used;
        array_count += m.array_count;
    }
    std::size_t allocated;
    std::size_t used;
    std::size_t array_count;
};
#endif


class ArrayParent
{
public:
    virtual ~ArrayParent() TIGHTDB_NOEXCEPT {}

    // FIXME: Must be protected. Solve problem by having the Array constructor, that creates a new array, call it.
    virtual void update_child_ref(std::size_t child_ndx, ref_type new_ref) = 0;

protected:
    virtual ref_type get_child_ref(std::size_t child_ndx) const TIGHTDB_NOEXCEPT = 0;

#ifdef TIGHTDB_DEBUG
    // Used only by Array::to_dot().
    virtual std::pair<ref_type, std::size_t>
    get_to_dot_parent(std::size_t ndx_in_parent) const = 0;
#endif

    friend class Array;
};


/// Provides access to individual array nodes of the database.
///
/// This class serves purely as an accessor, it assumes no ownership
/// of the referenced memory.
///
/// An array accessor can be in one of two states: attached or
/// unattached. It is in the attached state if, and only if
/// is_attached() returns true. Most non-static member functions of
/// this class have undefined behaviour if the accessor is in the
/// unattached state. The exceptions are: is_attached(), detach(),
/// create(), init_from_ref(), init_from_mem(), has_parent(),
/// get_parent(), set_parent(), get_ndx_in_parent(),
/// adjust_ndx_in_parent().
///
/// An array accessor contains information about the parent of the
/// referenced array node. This 'reverse' reference is not explicitely
/// present in the underlying node hierarchy, but it is needed when
/// modifying an array. A modification may lead to relocation of the
/// underlying array node, and the parent must be updated
/// accordingly. Since this applies recursivly all the way to the root
/// node, it is essential that the entire chain of parent accessors is
/// constructed and propperly maintained when a particular array is
/// modified.
///
/// The parent reference (`pointer to parent`, `index in parent`) is
/// updated independently from the state of attachment to an
/// underlying node. In particular, the parent reference remains valid
/// and is unannfected by changes in attachment. These two aspects of
/// the state of the accessor is updated independently, and it is
/// entirely the responsibility of the caller to update them such that
/// they are consistent with the underlying node hierarchy before
/// calling any method that modifies the underlying array node.
///
/// FIXME: This class currently has aspects of ownership, in
/// particular the constructors that allocate underlying memory. On
/// the other hand, the destructor never frees the memory. This is a
/// disastrous situation, because it so easily becomes an obscure
/// source of leaks. There are three options for a fix of which the
/// third is most attractive but hardest to implement: (1) Remove all
/// traces of ownership semantics, that is, remove the constructors
/// that allocate memory, but keep the trivial copy constructor. For
/// this to work, it is important that the constness of the accessor
/// has nothing to do with the constness of the underlying memory,
/// otherwise constness can be violated simply by copying the
/// accessor. (2) Disallov copying but associate the constness of the
/// accessor with the constness of the underlying memory. (3) Provide
/// full ownership semantics like is done for Table accessors, and
/// provide a proper copy constructor that really produces a copy of
/// the array. For this to work, the class should assume ownership if,
/// and only if there is no parent. A copy produced by a copy
/// constructor will not have a parent. Even if the original was part
/// of a database, the copy will be free-standing, that is, not be
/// part of any database. For intra, or inter database copying, one
/// would have to also specify the target allocator.
class Array: public ArrayParent {
public:

//    void state_init(int action, QueryState *state);
//    bool match(int action, std::size_t index, int64_t value, QueryState *state);

    enum Type {
        type_Normal,

        /// This array is the main array of an innner node of a
        /// B+-tree as used in table columns.
        type_InnerColumnNode,

        /// This array may contain refs to subarrays. An element whose
        /// least significant bit is zero, is a ref pointing to a
        /// subarray. An element whose least significant bit is one,
        /// is just a value. It is the responsibility of the
        /// application to ensure that non-ref values have their least
        /// significant bit set. This will generally be done by
        /// shifting the desired vlue to the left by one bit position,
        /// and then setting the vacated bit to one.
        type_HasRefs
    };

    /// Create a new array, and if \a parent and \a ndx_in_parent are
    /// specified, update the parent to point to this new array.
    ///
    /// Note that if no parent is specified, the caller assumes
    /// ownership of the allocated underlying node. It is not owned by
    /// the accessor.
    ///
    /// FIXME: If the Array class is to continue to function as an
    /// accessor class and have no ownership of the underlying memory,
    /// then this constructor must be removed. The problem is that
    /// memory will be leaked when it is used to construct members of
    /// a bigger class (such as Group) and something fails before the
    /// constructor of the bigger class completes. Roughly speaking, a
    /// resource must be allocated in the constructor when, and only
    /// when it is released in the destructor (RAII). Anything else
    /// constitutes a "disaster waiting to happen".
    explicit Array(Type type = type_Normal, ArrayParent* = 0, std::size_t ndx_in_parent = 0,
                   Allocator& = Allocator::get_default());

    /// Initialize an array wrapper from the specified memory
    /// reference.
    Array(MemRef, ArrayParent*, std::size_t ndx_in_parent, Allocator&) TIGHTDB_NOEXCEPT;

    /// Initialize an array wrapper from the specified memory
    /// reference. Note that the version taking a MemRef argument is
    /// slightly faster, because it does not need to map the 'ref' to
    /// a memory pointer.
    explicit Array(ref_type, ArrayParent* = 0, std::size_t ndx_in_parent = 0,
                   Allocator& = Allocator::get_default()) TIGHTDB_NOEXCEPT;

    /// Create an array in the unattached state.
    explicit Array(Allocator&) TIGHTDB_NOEXCEPT;

    /// Create a new array as a copy of the specified array using the
    /// specified allocator.
    Array(const Array&, Allocator&);

    // Fastest way to instantiate an array, if you just want to utilize its methods
    struct no_prealloc_tag {};
    explicit Array(no_prealloc_tag) TIGHTDB_NOEXCEPT;

    ~Array() TIGHTDB_NOEXCEPT TIGHTDB_OVERRIDE {}

    /// Create a new empty array of the specified type and attach to
    /// it. This does not modify the parent reference information.
    ///
    /// Note that the caller assumes ownership of the allocated
    /// underlying node. It is not owned by the accessor.
    void create(Type);

    /// Reinitialize this array accessor to point to the specified new
    /// underlying array. This does not modify the parent reference
    /// information.
    void init_from_ref(ref_type) TIGHTDB_NOEXCEPT;

    /// Same as init_from_ref(ref_type) but avoid the mapping of 'ref'
    /// to memory pointer.
    void init_from_mem(MemRef) TIGHTDB_NOEXCEPT;

    /// Update the parents reference to this child. The requires, of
    /// course, that the parent information stored in this child is up
    /// to date. If the parent pointer is set to null, this function
    /// has no effect.
    void update_parent();

    /// Called in the context of Group::commit() to ensure that
    /// attached accessors stay valid across a commit. Please note
    /// that this works only for non-transactional commits. Accessors
    /// obtained during a transaction are always detached when the
    /// transaction ends.
    ///
    /// Returns true if, and only if the array has changed. If the
    /// array has not cahnged, then its children are guaranteed to
    /// also not have changed.
    bool update_from_parent(std::size_t old_baseline) TIGHTDB_NOEXCEPT;

    /// Change the type of an already attached array node.
    ///
    /// The effect of calling this function on an unattached accessor
    /// is undefined.
    void set_type(Type);

    /// Construct a complete copy of this array (including its
    /// subarrays) using the specified allocator and return just the
    /// ref to the new array.
    ref_type clone(Allocator&) const;

    void move_assign(Array&) TIGHTDB_NOEXCEPT; // Move semantics for assignment

    /// Construct an empty array of the specified type and return just
    /// the reference to the underlying memory.
    static ref_type create_empty_array(Type, Allocator&);

    // Parent tracking
    bool has_parent() const TIGHTDB_NOEXCEPT { return m_parent != 0; }
    ArrayParent* get_parent() const TIGHTDB_NOEXCEPT { return m_parent; }

    /// Setting a new parent affects ownership of the attached array
    /// node, if any. If a non-null parent is specified, and there was
    /// no parent originally, then the caller passes ownership to the
    /// parent, and vice versa. This assumes, of course, that the
    /// change in parentship reflects a corresponding change in the
    /// list of children in the affected parents.
    void set_parent(ArrayParent* parent, std::size_t ndx_in_parent) TIGHTDB_NOEXCEPT;

    std::size_t get_ndx_in_parent() const TIGHTDB_NOEXCEPT { return m_ndx_in_parent; }
    void adjust_ndx_in_parent(int diff) TIGHTDB_NOEXCEPT { m_ndx_in_parent += diff; }

    bool is_attached() const TIGHTDB_NOEXCEPT { return m_data != 0; }

    /// Detach from the underlying array node. This method has no
    /// effect if the accessor is currently unattached (idempotency).
    void detach() TIGHTDB_NOEXCEPT { m_data = 0; }

    std::size_t size() const TIGHTDB_NOEXCEPT;
    bool is_empty() const TIGHTDB_NOEXCEPT { return size() == 0; }
    Type get_type() const TIGHTDB_NOEXCEPT;

    void insert(std::size_t ndx, int64_t value);
    void add(int64_t value);

    /// This function is guaranteed not to throw if
    /// ensure_minimum_width(value) has been called and
    /// get_alloc().is_read_only(get_ref()) returns false
    /// (noexcept:array-set).
    void set(std::size_t ndx, int64_t value);

    template<std::size_t w> void Set(std::size_t ndx, int64_t value);

    int64_t get(std::size_t ndx) const TIGHTDB_NOEXCEPT;
    template<std::size_t w> int64_t Get(std::size_t ndx) const TIGHTDB_NOEXCEPT;
    void get_chunk(size_t ndx, int64_t res[8]) const TIGHTDB_NOEXCEPT;
    template<size_t w> void get_chunk(size_t ndx, int64_t res[8]) const TIGHTDB_NOEXCEPT;

    ref_type get_as_ref(std::size_t ndx) const TIGHTDB_NOEXCEPT;

    int64_t operator[](std::size_t ndx) const TIGHTDB_NOEXCEPT { return get(ndx); }
    int64_t front() const TIGHTDB_NOEXCEPT;
    int64_t back() const TIGHTDB_NOEXCEPT;

    /// Erase the element at the specified index, and move elements at
    /// succeeding indexes to the next lower index.
    ///
    /// This function is guaranteed not to throw if
    /// get_alloc().is_read_only(get_ref()) returns false.
    ///
    /// FIXME: Carefull with this one. It does not destroy/deallocate
    /// subarrays as clear() does. This difference is surprising and
    /// highly counterintuitive.
    void erase(std::size_t ndx);

    /// Same as erase(std::size_t), but erase all elements in the
    /// specified range.
    void erase(std::size_t begin, std::size_t end);

    /// Erase every element in this array. Subarrays will be destroyed
    /// recursively, and space allocated for subarrays will be freed.
    ///
    /// This function is guaranteed not to throw if
    /// get_alloc().is_read_only(get_ref()) returns false.
    void clear();

    /// If neccessary, expand the representation so that it can store
    /// the specified value.
    void ensure_minimum_width(int64_t value);

    // Direct access methods
    const Array* GetBlock(std::size_t ndx, Array& arr, std::size_t& off,
                          bool use_retval = false) const TIGHTDB_NOEXCEPT; // FIXME: Constness is not propagated to the sub-array

    typedef StringData (*StringGetter)(void*, std::size_t); // Pre-declare getter function from string index
    size_t IndexStringFindFirst(StringData value, void* column, StringGetter get_func) const;
    void   IndexStringFindAll(Array& result, StringData value, void* column, StringGetter get_func) const;
    size_t IndexStringCount(StringData value, void* column, StringGetter get_func) const;
    FindRes IndexStringFindAllNoCopy(StringData value, size_t& res_ref, void* column, StringGetter get_func) const;

    /// This one may change the represenation of the array, so be
    /// carefull if you call it after ensure_minimum_width().
    void set_all_to_zero();

    /// Add \a diff to the element at the specified index.
    void adjust(std::size_t ndx, int_fast64_t diff);

    /// Add \a diff to all the elements in the specified index range.
    void adjust(std::size_t begin, std::size_t end, int_fast64_t diff);

    /// Add \a diff to all elements that are greater than, or equal to
    /// the specified limit.
    void adjust_ge(int_fast64_t limit, int_fast64_t diff);

    //@{
    /// These are similar in spirit to std::move() and
    /// std::move_backward from <algorithm>. \a dest_begin must not be
    /// in the range [`begin`,`end`), and \a dest_end must not be in
    /// the range (`begin`,`end`].
    ///
    /// These functions are guaranteed not to throw if
    /// get_alloc().is_read_only(get_ref()) returns false.
    void move(std::size_t begin, std::size_t end, std::size_t dest_begin);
    void move_backward(std::size_t begin, std::size_t end, std::size_t dest_end);
    //@}

    //@{
    /// Find the lower/upper bound of the specified value in a
    /// sequence of integers which must already be sorted ascendingly.
    ///
    /// For an integer value '`v`', lower_bound_int(v) returns the
    /// index '`l`' of the first element such that `get(l) &ge; v`,
    /// and upper_bound_int(v) returns the index '`u`' of the first
    /// element such that `get(u) &gt; v`. In both cases, if no such
    /// element is found, the returned value is the number of elements
    /// in the array.
    ///
    ///     3 3 3 4 4 4 5 6 7 9 9 9
    ///     ^     ^     ^     ^     ^
    ///     |     |     |     |     |
    ///     |     |     |     |      -- Lower and upper bound of 15
    ///     |     |     |     |
    ///     |     |     |      -- Lower and upper bound of 8
    ///     |     |     |
    ///     |     |      -- Upper bound of 4
    ///     |     |
    ///     |      -- Lower bound of 4
    ///     |
    ///      -- Lower and upper bound of 1
    ///
    /// These functions are similar to std::lower_bound() and
    /// std::upper_bound().
    ///
    /// We currently use binary search. See for example
    /// http://www.tbray.org/ongoing/When/200x/2003/03/22/Binary.
    ///
    /// FIXME: It may be worth considering if overall efficiency can
    /// be improved by doing a linear search for short sequences.
    std::size_t lower_bound_int(int64_t value) const TIGHTDB_NOEXCEPT;
    std::size_t upper_bound_int(int64_t value) const TIGHTDB_NOEXCEPT;
    //@}

    std::size_t FindGTE(int64_t target, std::size_t start) const;
    void Preset(int64_t min, int64_t max, std::size_t count);
    void Preset(std::size_t bitwidth, std::size_t count);

    int64_t sum(std::size_t start = 0, std::size_t end = std::size_t(-1)) const;
    std::size_t count(int64_t value) const;
    bool maximum(int64_t& result, std::size_t start = 0, std::size_t end = std::size_t(-1)) const;
    bool minimum(int64_t& result, std::size_t start = 0, std::size_t end = std::size_t(-1)) const;
    void sort();
    void ReferenceSort(Array& ref);

    // FIXME: Carefull with this one. It handles only shortening
    // operations. Either rename to truncate() or implement expanding
    // case.
    ///
    /// FIXME: Carefull with this one. It does not destroy/deallocate
    /// subarrays as clear() does. This difference is surprising and
    /// highly counterintuitive.
    void resize(std::size_t count);

    /// Returns true if type is not type_InnerColumnNode
    bool is_leaf() const TIGHTDB_NOEXCEPT { return !m_isNode; }

    /// Returns true if type is either type_HasRefs or type_InnerColumnNode
    bool has_refs() const TIGHTDB_NOEXCEPT { return m_hasRefs; }

    // Columns and indexes can use the context bit to diffentiate leaf types
    bool context_bit() const TIGHTDB_NOEXCEPT { return get_indexflag_from_header(); }
    void set_context_bit(bool value) { set_header_indexflag(value); }
    bool is_index_node() const  TIGHTDB_NOEXCEPT { return get_indexflag_from_header(); }
    void set_is_index_node(bool value) { set_header_indexflag(value); }

    ref_type get_ref() const TIGHTDB_NOEXCEPT { return m_ref; }
    MemRef get_mem() const TIGHTDB_NOEXCEPT { return MemRef(get_header_from_data(m_data), m_ref); }

    /// Recursively destroy children (as if calling clear()), then
    /// transition to the detached state (as if calling detach()),
    /// then free the allocated memory. For an unattached accessor,
    /// this function has no effect (idempotency).
    void destroy() TIGHTDB_NOEXCEPT;

    static void destroy(ref_type, Allocator&) TIGHTDB_NOEXCEPT;

    class DestroyGuard;

    Allocator& get_alloc() const TIGHTDB_NOEXCEPT { return m_alloc; }

    // Serialization

    /// Returns the position in the target where the first byte of
    /// this array was written.
    ///
    /// The number of bytes that will be written by a non-recursive
    /// invocation of this function is exactly the number returned by
    /// get_byte_size().
    template<class S> std::size_t write(S& target, bool recurse = true, bool persist = false) const;

    std::vector<int64_t> ToVector() const;

    /// Compare two arrays for equality.
    bool compare_int(const Array&) const;

    // Main finding function - used for find_first, find_all, sum, max, min, etc.
    bool find(int cond, Action action, int64_t value, size_t start, size_t end, size_t baseindex,
              QueryState<int64_t>* state) const;

    template<class cond, Action action, size_t bitwidth, class Callback>
    bool find(int64_t value, size_t start, size_t end, size_t baseindex, QueryState<int64_t>* state,
              Callback callback) const;

    // This is the one installed into the m_finder slots.
    template<class cond, Action action, size_t bitwidth>
    bool find(int64_t value, size_t start, size_t end, size_t baseindex, QueryState<int64_t>* state) const;

    template<class cond, Action action, class Callback>
    bool find(int64_t value, size_t start, size_t end, size_t baseindex, QueryState<int64_t>* state,
              Callback callback) const;

    // Optimized implementation for release mode
    template<class cond2, Action action, size_t bitwidth, class Callback>
    bool find_optimized(int64_t value, size_t start, size_t end, size_t baseindex, QueryState<int64_t>* state,
                        Callback callback) const;

    // Called for each search result
    template<Action action, class Callback>
    bool find_action(size_t index, int64_t value, QueryState<int64_t>* state, Callback callback) const;

    template<Action action, class Callback>
    bool find_action_pattern(size_t index, uint64_t pattern, QueryState<int64_t>* state,
                             Callback callback) const;

    // Wrappers for backwards compatibility and for simple use without setting up state initialization etc
    template<class cond> std::size_t find_first(int64_t value, std::size_t start = 0,
                                                std::size_t end = std::size_t(-1)) const;
    void find_all(Array& result, int64_t value, std::size_t col_offset = 0, std::size_t begin = 0,
                  std::size_t end = std::size_t(-1)) const;
    std::size_t find_first(int64_t value, std::size_t begin = 0,
                           std::size_t end = size_t(-1)) const;

    // Non-SSE find for the four functions Equal/NotEqual/Less/Greater
    template<class cond2, Action action, size_t bitwidth, class Callback>
    bool Compare(int64_t value, size_t start, size_t end, size_t baseindex, QueryState<int64_t>* state,
                 Callback callback) const;

    // Non-SSE find for Equal/NotEqual
    template<bool eq, Action action, size_t width, class Callback>
    inline bool CompareEquality(int64_t value, size_t start, size_t end, size_t baseindex,
                                QueryState<int64_t>* state, Callback callback) const;

    // Non-SSE find for Less/Greater
    template<bool gt, Action action, size_t bitwidth, class Callback>
    bool CompareRelation(int64_t value, size_t start, size_t end, size_t baseindex, QueryState<int64_t>* state,
                         Callback callback) const;

    template<class cond, Action action, size_t foreign_width, class Callback, size_t width>
    bool CompareLeafs4(const Array* foreign, size_t start, size_t end, size_t baseindex, QueryState<int64_t>* state,
                       Callback callback) const;

    template<class cond, Action action, class Callback, size_t bitwidth, size_t foreign_bitwidth>
    bool CompareLeafs(const Array* foreign, size_t start, size_t end, size_t baseindex, QueryState<int64_t>* state,
                      Callback callback) const;

    template<class cond, Action action, class Callback>
    bool CompareLeafs(const Array* foreign, size_t start, size_t end, size_t baseindex, QueryState<int64_t>* state,
                      Callback callback) const;

    template<class cond, Action action, size_t width, class Callback>
    bool CompareLeafs(const Array* foreign, size_t start, size_t end, size_t baseindex, QueryState<int64_t>* state,
                      Callback callback) const;

    // SSE find for the four functions Equal/NotEqual/Less/Greater
#ifdef TIGHTDB_COMPILER_SSE
    template<class cond2, Action action, size_t width, class Callback>
    bool FindSSE(int64_t value, __m128i *data, size_t items, QueryState<int64_t>* state, size_t baseindex,
                 Callback callback) const;

    template<class cond2, Action action, size_t width, class Callback>
    TIGHTDB_FORCEINLINE bool FindSSE_intern(__m128i* action_data, __m128i* data, size_t items,
                                            QueryState<int64_t>* state, size_t baseindex, Callback callback) const;

#endif

    template<size_t width> inline bool TestZero(uint64_t value) const;         // Tests value for 0-elements
    template<bool eq, size_t width>size_t FindZero(uint64_t v) const;          // Finds position of 0/non-zero element
    template<size_t width> uint64_t cascade(uint64_t a) const;                 // Sets uppermost bits of non-zero elements
    template<bool gt, size_t width>int64_t FindGTLT_Magic(int64_t v) const;    // Compute magic constant needed for searching for value 'v' using bit hacks
    template<size_t width> inline int64_t LowerBits() const;                   // Return chunk with lower bit set in each element
    std::size_t FirstSetBit(unsigned int v) const;
    std::size_t FirstSetBit64(int64_t v) const;
    template<std::size_t w> int64_t GetUniversal(const char* const data, const std::size_t ndx) const;

    // Find value greater/less in 64-bit chunk - only works for positive values
    template<bool gt, Action action, std::size_t width, class Callback>
    bool FindGTLT_Fast(uint64_t chunk, uint64_t magic, QueryState<int64_t>* state, std::size_t baseindex,
                       Callback callback) const;

    // Find value greater/less in 64-bit chunk - no constraints
    template<bool gt, Action action, std::size_t width, class Callback>
    bool FindGTLT(int64_t v, uint64_t chunk, QueryState<int64_t>* state, std::size_t baseindex,
                  Callback callback) const;


    /// Get the number of elements in the B+-tree rooted at this array
    /// node. The root must not be a leaf.
    ///
    /// Please avoid using this function (consider it deprecated). It
    /// will have to be removed if we choose to get rid of the last
    /// element of the main array of an inner B+-tree node that stores
    /// the total number of elements in the subtree. The motivation
    /// for removing it, is that it will significantly improve the
    /// efficiency when inserting after, and erasing the last element.
    std::size_t get_bptree_size() const TIGHTDB_NOEXCEPT;


    /// Find the leaf node corresponding to the specified tree-level
    /// index. This function must be called on an inner B+-tree node,
    /// never a leaf. This implies, of course, that the tree must not
    /// be empty.
    ///
    /// The identified leaf is passed as a memory reference, and this
    /// function may not instantiate intermediate array accessors
    /// either. For this reason, this function cannot be used for
    /// operations that modify the tree, as that requires an unbroken
    /// chain of parent array accessors between the root and the
    /// leaf. Thus, despite the fact that the returned MemRef object
    /// appears to allow modification of the referenced memory, the
    /// caller must handle the memory reference as if it was
    /// const-qualified.
    ///
    /// \return (`leaf_header`, `ndx_in_leaf`) where `leaf_header`
    /// points to the the header of the located leaf, and
    /// `ndx_in_leaf` is the local index within that leaf
    /// corresponding to the specified tree-level index.
    std::pair<MemRef, std::size_t> get_bptree_leaf(std::size_t elem_ndx) const TIGHTDB_NOEXCEPT;


    class UpdateHandler;

    /// Call the handler for every leaf. This function must be called
    /// on an inner B+-tree node, never a leaf.
    void update_bptree_leaves(UpdateHandler&);

    /// Call the handler for the leaf that contains the element at the
    /// specified index. This function must be called on an inner
    /// B+-tree node, never a leaf.
    void update_bptree_elem(std::size_t elem_ndx, UpdateHandler&);


    class EraseHandler;

    /// Erase the element at the specified index in the B+-tree with
    /// the specified root. When erasing the last element, you must
    /// pass npos in place of the index. This function must be called
    /// with a root that is an inner B+-tree node, never a leaf.
    ///
    /// This function is guaranteed to succeed (not throw) if the
    /// specified element was inserted during the current transaction,
    /// and no other modifying operation has been carried out since
    /// then (noexcept:bptree-erase-alt).
    ///
    /// FIXME: ExceptionSafety: The exception guarantee explained
    /// above is not as powerfull as we would like it to be. Here is
    /// what we would like: This function is guaranteed to succeed
    /// (not throw) if the specified element was inserted during the
    /// current transaction (noexcept:bptree-erase). This must be true
    /// even if the element is modified after insertion, and/or if
    /// other elements are inserted or erased around it. There are two
    /// aspects of the current design that stand in the way of this
    /// guarantee: (A) The fact that the node accessor, that is cached
    /// in the column accessor, has to be reallocated/reinstantiated
    /// when the root switches between being a leaf and an inner
    /// node. This problem would go away if we always cached the last
    /// used leaf accessor in the column accessor instead. (B) The
    /// fact that replacing one child ref with another can fail,
    /// because it may require reallocation of memory to expand the
    /// bit-width. This can be fixed in two ways: Either have the
    /// inner B+-tree nodes always have a bit-width of 64, or allow
    /// the root node to be discarded and the column ref to be set to
    /// zero in Table::m_columns.
    static void erase_bptree_elem(Array* root, std::size_t elem_ndx, EraseHandler&);


    struct TreeInsertBase {
        std::size_t m_split_offset;
        std::size_t m_split_size;
    };

    template<class TreeTraits> struct TreeInsert: TreeInsertBase {
        typename TreeTraits::value_type m_value;
    };

    /// Same as bptree_insert() but insert after the last element.
    template<class TreeTraits>
    ref_type bptree_append(TreeInsert<TreeTraits>& state);

    /// Insert an element into the B+-subtree rooted at this array
    /// node. The element is inserted before the specified element
    /// index. This function must be called on an inner B+-tree node,
    /// never a leaf. If this inner node had to be split, this
    /// function returns the `ref` of the new sibling.
    template<class TreeTraits>
    ref_type bptree_insert(std::size_t elem_ndx, TreeInsert<TreeTraits>& state);

    ref_type bptree_leaf_insert(std::size_t ndx, int64_t, TreeInsertBase& state);

    /// Get the specified element without the cost of constructing an
    /// array instance. If an array instance is already available, or
    /// you need to get multiple values, then this method will be
    /// slower.
    static int64_t get(const char* header, std::size_t ndx) TIGHTDB_NOEXCEPT;

    /// The meaning of 'width' depends on the context in which this
    /// array is used.
    std::size_t get_width() const TIGHTDB_NOEXCEPT { return m_width; }

    // FIXME: Should not be mutable
    // FIXME: Should not be public
    mutable char* m_data; // Points to first byte after header

    static bool is_index_node(ref_type, const Allocator&);

    static char* get_data_from_header(char*) TIGHTDB_NOEXCEPT;
    static char* get_header_from_data(char*) TIGHTDB_NOEXCEPT;
    static const char* get_data_from_header(const char*) TIGHTDB_NOEXCEPT;

    enum WidthType {
        wtype_Bits     = 0,
        wtype_Multiply = 1,
        wtype_Ignore   = 2
    };

    static bool get_isleaf_from_header(const char*) TIGHTDB_NOEXCEPT;
    static bool get_hasrefs_from_header(const char*) TIGHTDB_NOEXCEPT;
    static bool get_context_bit_from_header(const char*) TIGHTDB_NOEXCEPT;
    static bool get_indexflag_from_header(const char*) TIGHTDB_NOEXCEPT;
    static WidthType get_wtype_from_header(const char*) TIGHTDB_NOEXCEPT;
    static int get_width_from_header(const char*) TIGHTDB_NOEXCEPT;
    static std::size_t get_size_from_header(const char*) TIGHTDB_NOEXCEPT;

    static Type get_type_from_header(const char*) TIGHTDB_NOEXCEPT;

    /// Get the number of bytes currently in use by this array. This
    /// includes the array header, but it does not include allocated
    /// bytes corresponding to excess capacity. The result is
    /// guaranteed to be a multiple of 8 (i.e., 64-bit aligned).
    ///
    /// This number is exactly the number of bytes that will be
    /// written by a non-recursive invocation of write().
    std::size_t get_byte_size() const TIGHTDB_NOEXCEPT;

    /// Get the maximum number of bytes that can be written by a
    /// non-recursive invocation of write() on an array with the
    /// specified number of elements, that is, the maximum value that
    /// can be returned by get_byte_size().
    static std::size_t get_max_byte_size(std::size_t num_elems) TIGHTDB_NOEXCEPT;

#ifdef TIGHTDB_DEBUG
    void print() const;
    void Verify() const;
    typedef std::size_t (*LeafVerifier)(MemRef, Allocator&);
    void verify_bptree(LeafVerifier) const;
    void to_dot(std::ostream&, StringData title = StringData()) const;
    void stats(MemStats& stats) const;
    typedef void (*LeafDumper)(MemRef, Allocator&, std::ostream&, int level);
    void dump_bptree_structure(std::ostream&, int level, LeafDumper) const;
    class ToDotHandler {
    public:
        virtual void to_dot(MemRef leaf_mem, ArrayParent*, std::size_t ndx_in_parent,
                            std::ostream&) = 0;
        ~ToDotHandler() {}
    };
    void bptree_to_dot(std::ostream&, ToDotHandler&) const;
#endif

protected:
    static const int header_size = 8; // Number of bytes used by header

private:
    typedef bool (*CallbackDummy)(int64_t);

    template<size_t w> bool MinMax(size_t from, size_t to, uint64_t maxdiff,
                                   int64_t* min, int64_t* max);
    Array& operator=(const Array&) {return *this;} // not allowed
    template<size_t w> void QuickSort(size_t lo, size_t hi);
    void QuickSort(size_t lo, size_t hi);
    void ReferenceQuickSort(Array& ref);
    template<size_t w> void ReferenceQuickSort(size_t lo, size_t hi, Array& ref);

    template<size_t w> void sort();
    template<size_t w> void ReferenceSort(Array& ref);

    template<size_t w> int64_t sum(size_t start, size_t end) const;

    /// Insert a new child after original. If the parent has to be
    /// split, this function returns the `ref` of the new parent node.
    ref_type insert_bptree_child(Array& offsets, std::size_t orig_child_ndx,
                                 ref_type new_sibling_ref, TreeInsertBase& state);

    void ensure_bptree_offsets(Array& offsets);
    void create_bptree_offsets(Array& offsets, int_fast64_t first_value);

    bool do_erase_bptree_elem(std::size_t elem_ndx, EraseHandler&);

protected:
//    void AddPositiveLocal(int64_t value);

    void CreateFromHeaderDirect(char* header, ref_type = 0) TIGHTDB_NOEXCEPT;

    virtual std::size_t CalcByteLen(std::size_t count, std::size_t width) const; // Not 8-byte aligned
    virtual std::size_t CalcItemCount(std::size_t bytes, std::size_t width) const TIGHTDB_NOEXCEPT;
    virtual WidthType GetWidthType() const { return wtype_Bits; }

    bool get_isleaf_from_header() const TIGHTDB_NOEXCEPT;
    bool get_hasrefs_from_header() const TIGHTDB_NOEXCEPT;
    bool get_indexflag_from_header() const TIGHTDB_NOEXCEPT;
    WidthType get_wtype_from_header() const TIGHTDB_NOEXCEPT;
    int get_width_from_header() const TIGHTDB_NOEXCEPT;
    std::size_t get_size_from_header() const TIGHTDB_NOEXCEPT;

    // Undefined behavior if m_alloc.is_read_only(m_ref) returns true
    std::size_t get_capacity_from_header() const TIGHTDB_NOEXCEPT;

    void set_header_isleaf(bool value) TIGHTDB_NOEXCEPT;
    void set_header_hasrefs(bool value) TIGHTDB_NOEXCEPT;
    void set_header_indexflag(bool value) TIGHTDB_NOEXCEPT;
    void set_header_wtype(WidthType value) TIGHTDB_NOEXCEPT;
    void set_header_width(int value) TIGHTDB_NOEXCEPT;
    void set_header_size(std::size_t value) TIGHTDB_NOEXCEPT;
    void set_header_capacity(std::size_t value) TIGHTDB_NOEXCEPT;

    static void set_header_isleaf(bool value, char* header) TIGHTDB_NOEXCEPT;
    static void set_header_hasrefs(bool value, char* header) TIGHTDB_NOEXCEPT;
    static void set_header_indexflag(bool value, char* header) TIGHTDB_NOEXCEPT;
    static void set_header_wtype(WidthType value, char* header) TIGHTDB_NOEXCEPT;
    static void set_header_width(int value, char* header) TIGHTDB_NOEXCEPT;
    static void set_header_size(std::size_t value, char* header) TIGHTDB_NOEXCEPT;
    static void set_header_capacity(std::size_t value, char* header) TIGHTDB_NOEXCEPT;

    static void init_header(char* header, bool is_leaf, bool has_refs, WidthType width_type,
                            int width, std::size_t size, std::size_t capacity) TIGHTDB_NOEXCEPT;

    template<std::size_t width> void set_width() TIGHTDB_NOEXCEPT;
    void set_width(std::size_t) TIGHTDB_NOEXCEPT;
    void alloc(std::size_t count, std::size_t width);
    void copy_on_write();

    static std::pair<std::size_t, std::size_t> get_size_pair(const char* header,
                                                             std::size_t ndx) TIGHTDB_NOEXCEPT;

private:
    std::size_t m_ref;
    template<bool max, std::size_t w> bool minmax(int64_t& result, std::size_t start,
                                                  std::size_t end) const;

protected:
    std::size_t m_size;     // Number of elements currently stored.
    std::size_t m_capacity; // Number of elements that fit inside the allocated memory.
// FIXME: m_width Should be an 'int'
    std::size_t m_width;    // Size of an element (meaning depend on type of array).
    bool m_isNode;          // This array is an inner node of B+-tree.
    bool m_hasRefs;         // Elements whose first bit is zero are refs to subarrays.

private:
    ArrayParent* m_parent;
    std::size_t m_ndx_in_parent; // Ignored if m_parent is null.

    Allocator& m_alloc;

protected:
    /// The total size in bytes (including the header) of a new empty
    /// array. Must be a multiple of 8 (i.e., 64-bit aligned).
    static const std::size_t initial_capacity = 128;

    static ref_type create_empty_array(Type, WidthType, Allocator&);
    static ref_type clone(const char* header, Allocator& alloc, Allocator& clone_alloc);

    /// Get the address of the header of this array.
    char* get_header() TIGHTDB_NOEXCEPT;

    /// Same as get_byte_size().
    static std::size_t get_byte_size_from_header(const char*) TIGHTDB_NOEXCEPT;

    // Undefined behavior if array is in immutable memory
    static std::size_t get_capacity_from_header(const char*) TIGHTDB_NOEXCEPT;

    void update_child_ref(std::size_t child_ndx, ref_type new_ref) TIGHTDB_OVERRIDE;
    ref_type get_child_ref(std::size_t child_ndx) const TIGHTDB_NOEXCEPT TIGHTDB_OVERRIDE;

    void destroy_children() TIGHTDB_NOEXCEPT;

#ifdef TIGHTDB_DEBUG
    void to_dot_parent_edge(std::ostream&) const;
    std::pair<ref_type, std::size_t>
    get_to_dot_parent(std::size_t ndx_in_parent) const TIGHTDB_OVERRIDE;
#endif

// FIXME: below should be moved to a specific IntegerArray class
protected:
    // Getters and Setters for adaptive-packed arrays
    typedef int64_t (Array::*Getter)(std::size_t) const; // Note: getters must not throw
    typedef void (Array::*Setter)(std::size_t, int64_t);
    typedef bool (Array::*Finder)(int64_t, std::size_t, std::size_t, std::size_t, QueryState<int64_t>*) const;
    typedef void (Array::*ChunkGetter)(size_t, int64_t res[8]) const; // Note: getters must not throw

    Getter m_getter;
    ChunkGetter m_chunk_getter;
    Setter m_setter;
    Finder m_finder[cond_Count]; // one for each COND_XXX enum

    int64_t m_lbound;       // min number that can be stored with current m_width
    int64_t m_ubound;       // max number that can be stored with current m_width

    friend class SlabAlloc;
    friend class GroupWriter;
    friend class AdaptiveStringColumn;
};



class Array::UpdateHandler {
public:
    virtual void update(MemRef, ArrayParent*, std::size_t leaf_ndx_in_parent,
                        std::size_t elem_ndx_in_leaf) = 0;
    virtual ~UpdateHandler() TIGHTDB_NOEXCEPT {}
};


class Array::EraseHandler {
public:
    /// If the specified leaf has more than one element, this function
    /// must erase the specified element from the leaf and return
    /// false. Otherwise, when the leaf has a single element, this
    /// function must return true without modifying the leaf. If \a
    /// elem_ndx_in_leaf is `npos`, it refers to the last element in
    /// the leaf. The implementation of this function must be
    /// exception safe. This function is guaranteed to be called at
    /// most once during each execution of Array::erase_bptree_elem(),
    /// and *exactly* once during each *successful* execution of
    /// Array::erase_bptree_elem().
    virtual bool erase_leaf_elem(MemRef, ArrayParent*,
                                 std::size_t leaf_ndx_in_parent,
                                 std::size_t elem_ndx_in_leaf) = 0;

    virtual void destroy_leaf(MemRef leaf_mem) TIGHTDB_NOEXCEPT = 0;

    /// Must replace the current root with the specified leaf. The
    /// implementation of this function must not destroy the
    /// underlying root node, or any of its children, as that will be
    /// done by Array::erase_bptree_elem(). The implementation of this
    /// function must be exception safe.
    virtual void replace_root_by_leaf(MemRef leaf_mem) = 0;

    /// Same as replace_root_by_leaf(), but must replace the root with
    /// an empty leaf. Also, if this function is called during an
    /// execution of Array::erase_bptree_elem(), it is guaranteed that
    /// it will be preceeded by a call to erase_leaf_elem().
    virtual void replace_root_by_empty_leaf() = 0;

    virtual ~EraseHandler() TIGHTDB_NOEXCEPT {}
};





// Implementation:

class QueryStateBase { virtual void dyncast(){} };

template<> class QueryState<int64_t>: public QueryStateBase {
public:
    int64_t m_state;
    size_t m_match_count;
    size_t m_limit;

    template<Action action> bool uses_val()
    {
        if (action == act_Max || action == act_Min || action == act_Sum)
            return true;
        else
            return false;
    }

    void init(Action action, Array* akku, size_t limit)
    {
        m_match_count = 0;
        m_limit = limit;

        if (action == act_Max)
            m_state = -0x7fffffffffffffffLL - 1LL;
        else if (action == act_Min)
            m_state = 0x7fffffffffffffffLL;
        else if (action == act_ReturnFirst)
            m_state = not_found;
        else if (action == act_Sum)
            m_state = 0;
        else if (action == act_Count)
            m_state = 0;
        else if (action == act_FindAll)
            m_state = reinterpret_cast<int64_t>(akku);
        else
            TIGHTDB_ASSERT(false);
    }

    template <Action action, bool pattern, class Callback>
    inline bool match(size_t index, uint64_t indexpattern, int64_t value, Callback callback)
    {
        if (pattern) {
            if (action == act_Count) {
                // If we are close to 'limit' argument in query, we cannot count-up a complete chunk. Count up single
                // elements instead
                if(m_match_count + 64 >= m_limit)
                    return false;

                m_state += fast_popcount64(indexpattern);
                m_match_count = size_t(m_state);
                return true;
            }
            // Other aggregates cannot (yet) use bit pattern for anything. Make Array-finder call with pattern = false instead
            return false;
        }

        ++m_match_count;

        if (action == act_CallbackIdx)
            return callback(index);
        else if (action == act_Max) {
            if (value > m_state)
                m_state = value;
        }
        else if (action == act_Min) {
            if (value < m_state)
                m_state = value;
        }
        else if (action == act_Sum)
            m_state += value;
        else if (action == act_Count) {
            m_state++;
            m_match_count = size_t(m_state);
        }
        else if (action == act_FindAll)
            (reinterpret_cast<Array*>(m_state))->add(index);
        else if (action == act_ReturnFirst) {
            m_state = index;
            return false;
        }
        else
            TIGHTDB_ASSERT(false);

        return (m_limit > m_match_count);
    }
};

// Used only for Basic-types: currently float and double
template<class R> class QueryState : public QueryStateBase {
public:
    R m_state;
    size_t m_match_count;
    size_t m_limit;

    template<Action action> bool uses_val()
    {
        return (action == act_Max || action == act_Min || action == act_Sum);
    }

    void init(Action action, Array*, size_t limit)
    {
        TIGHTDB_STATIC_ASSERT((SameType<R, float>::value || SameType<R, double>::value), "");
        m_match_count = 0;
        m_limit = limit;

        if (action == act_Max)
            m_state = -std::numeric_limits<R>::infinity();
        else if (action == act_Min)
            m_state = std::numeric_limits<R>::infinity();
        else if (action == act_Sum)
            m_state = 0.0;
        else
            TIGHTDB_ASSERT(false);
    }

    template<Action action, bool pattern, class Callback, typename resulttype>
    inline bool match(size_t /*index*/, uint64_t /*indexpattern*/, resulttype value, Callback /*callback*/)
    {
        if (pattern)
            return false;

        TIGHTDB_STATIC_ASSERT(action == act_Sum || action == act_Max || action == act_Min, "");
        ++m_match_count;

        if (action == act_Max) {
            if (value > m_state)
                m_state = value;
        }
        else if (action == act_Min) {
            if (value < m_state)
                m_state = value;
        }
        else if (action == act_Sum)
            m_state += value;
        else
            TIGHTDB_ASSERT(false);

        return (m_limit > m_match_count);
    }
};



inline Array::Array(Type type, ArrayParent* parent, std::size_t pndx, Allocator& alloc):
    m_data(0), m_size(0), m_capacity(0), m_width(0), m_isNode(false), m_hasRefs(false),
    m_parent(parent), m_ndx_in_parent(pndx), m_alloc(alloc), m_lbound(0), m_ubound(0)
{
    create(type); // Throws
    update_parent(); // Throws
}

inline Array::Array(MemRef mem, ArrayParent* parent, std::size_t ndx_in_parent,
                    Allocator& alloc) TIGHTDB_NOEXCEPT:
    m_data(0), m_size(0), m_capacity(0), m_width(0), m_isNode(false), m_hasRefs(false),
    m_parent(parent), m_ndx_in_parent(ndx_in_parent), m_alloc(alloc), m_lbound(0), m_ubound(0)
{
    init_from_mem(mem);
}

inline Array::Array(ref_type ref, ArrayParent* parent, std::size_t pndx,
                    Allocator& alloc) TIGHTDB_NOEXCEPT:
    m_data(0), m_size(0), m_capacity(0), m_width(0), m_isNode(false), m_hasRefs(false),
    m_parent(parent), m_ndx_in_parent(pndx), m_alloc(alloc), m_lbound(0), m_ubound(0)
{
    init_from_ref(ref);
}

// Creates new unattached accessor (call create() or init_from_ref() to
// attach).
inline Array::Array(Allocator& alloc) TIGHTDB_NOEXCEPT:
    m_data(0), m_ref(0), m_size(0), m_capacity(0), m_width(std::size_t(-1)), m_isNode(false),
    m_parent(0), m_ndx_in_parent(0), m_alloc(alloc) {}

inline Array::Array(const Array& array, Allocator& alloc):
    m_data(0), m_size(0), m_capacity(0), m_width(0), m_isNode(false), m_hasRefs(false),
    m_parent(0), m_ndx_in_parent(0), m_alloc(alloc), m_lbound(0), m_ubound(0)
{
    ref_type ref = array.clone(alloc); // Throws
    init_from_ref(ref);
}

// Fastest way to instantiate an Array. For use with GetDirect() that only fills out m_width, m_data
// and a few other basic things needed for read-only access. Or for use if you just want a way to call
// some methods written in Array.*
inline Array::Array(no_prealloc_tag) TIGHTDB_NOEXCEPT: m_alloc(*static_cast<Allocator*>(0)) {}


inline void Array::create(Type type)
{
    ref_type ref = create_empty_array(type, m_alloc); // Throws
    init_from_ref(ref);
}


inline std::size_t Array::size() const TIGHTDB_NOEXCEPT
{
    TIGHTDB_ASSERT(is_attached());
    return m_size;
}


inline Array::Type Array::get_type() const TIGHTDB_NOEXCEPT
{
    if (m_isNode) {
        TIGHTDB_ASSERT(m_hasRefs);
        return type_InnerColumnNode;
    }
    if (m_hasRefs)
        return type_HasRefs;
    return type_Normal;
}


<<<<<<< HEAD
=======
inline void Array::get_chunk(std::size_t ndx, int64_t res[8]) const TIGHTDB_NOEXCEPT
{
    TIGHTDB_ASSERT(ndx < m_size);
    (this->*m_chunk_getter)(ndx, res);
}

>>>>>>> 6461c312
inline int64_t Array::get(std::size_t ndx) const TIGHTDB_NOEXCEPT
{
    TIGHTDB_ASSERT(is_attached());
    TIGHTDB_ASSERT(ndx < m_size);
    return (this->*m_getter)(ndx);

// Two ideas that are not efficient but may be worth looking into again:
/*
    // Assume correct width is found early in TIGHTDB_TEMPEX, which is the case for B tree offsets that
    // are probably either 2^16 long. Turns out to be 25% faster if found immediately, but 50-300% slower
    // if found later
    TIGHTDB_TEMPEX(return Get, (ndx));
*/
/*
    // Slightly slower in both of the if-cases. Also needs an matchcount m_size check too, to avoid
    // reading beyond array.
    if (m_width >= 8 && m_size > ndx + 7)
        return Get<64>(ndx >> m_shift) & m_widthmask;
    else
        return (this->*m_getter)(ndx);
*/
}

inline int64_t Array::front() const TIGHTDB_NOEXCEPT
{
    return get(0);
}

inline int64_t Array::back() const TIGHTDB_NOEXCEPT
{
    return get(m_size - 1);
}

inline ref_type Array::get_as_ref(std::size_t ndx) const TIGHTDB_NOEXCEPT
{
    TIGHTDB_ASSERT(is_attached());
    TIGHTDB_ASSERT(m_hasRefs);
    int64_t v = get(ndx);
    return to_ref(v);
}


inline bool Array::is_index_node(ref_type ref, const Allocator& alloc)
{
    TIGHTDB_ASSERT(ref);
    return get_indexflag_from_header(alloc.translate(ref));
}

inline void Array::destroy() TIGHTDB_NOEXCEPT
{
    if (!is_attached())
        return;

    if (m_hasRefs)
        destroy_children();

    char* header = get_header_from_data(m_data);
    m_alloc.free_(m_ref, header);
    m_data = 0;
}


inline void Array::erase(std::size_t ndx)
{
    // This can throw, but only if array is currently in read-only
    // memory.
    move(ndx+1, size(), ndx);

    // Update size (also in header)
    --m_size;
    set_header_size(m_size);
}


inline void Array::erase(std::size_t begin, std::size_t end)
{
    // This can throw, but only if array is currently in read-only
    // memory.
    if (begin != end)
        move(end, size(), begin); // Throws

    // Update size (also in header)
    m_size -= end - begin;
    set_header_size(m_size);
}


inline void Array::clear()
{
    TIGHTDB_ASSERT(is_attached());

    copy_on_write(); // Throws

    if (m_hasRefs)
        destroy_children();

    // Truncate size to zero (but keep capacity)
    m_size = 0;
    m_capacity = CalcItemCount(get_capacity_from_header(), 0);
    set_width(0);

    // Update header
    set_header_size(0);
    set_header_width(0);
}

inline void Array::destroy(ref_type ref, Allocator& alloc) TIGHTDB_NOEXCEPT
{
    Array array(alloc);
    array.init_from_ref(ref);
    array.destroy();
}


class Array::DestroyGuard {
public:
    DestroyGuard(ref_type ref, Allocator& alloc) TIGHTDB_NOEXCEPT: m_ref(ref), m_alloc(alloc)
    {
    }

    ~DestroyGuard() TIGHTDB_NOEXCEPT
    {
        if (m_ref)
            destroy(m_ref, m_alloc);
    }

    ref_type get() const TIGHTDB_NOEXCEPT
    {
        return m_ref;
    }

    ref_type release() TIGHTDB_NOEXCEPT
    {
        ref_type ref = m_ref;
        m_ref = 0;
        return ref;
    }

private:
    ref_type m_ref;
    Allocator& m_alloc;
};


inline void Array::adjust(std::size_t ndx, int_fast64_t diff)
{
    // FIXME: Should be optimized
    TIGHTDB_ASSERT(ndx <= m_size);
    int_fast64_t v = get(ndx);
    set(ndx, int64_t(v + diff)); // Throws
}

inline void Array::adjust(std::size_t begin, std::size_t end, int_fast64_t diff)
{
    // FIXME: Should be optimized
    for (std::size_t i = begin; i != end; ++i)
        adjust(i, diff); // Throws
}

inline void Array::adjust_ge(int_fast64_t limit, int_fast64_t diff)
{
    size_t n = size();
    for (std::size_t i = 0; i != n; ++i) {
        int_fast64_t v = get(i);
        if (v >= limit)
            set(i, int64_t(v + diff)); // Throws
    }
}



//-------------------------------------------------

inline bool Array::get_isleaf_from_header(const char* header) TIGHTDB_NOEXCEPT
{
    typedef unsigned char uchar;
    const uchar* h = reinterpret_cast<const uchar*>(header);
    return (int(h[4]) & 0x80) == 0;
}
inline bool Array::get_hasrefs_from_header(const char* header) TIGHTDB_NOEXCEPT
{
    typedef unsigned char uchar;
    const uchar* h = reinterpret_cast<const uchar*>(header);
    return (int(h[4]) & 0x40) != 0;
}
inline bool Array::get_indexflag_from_header(const char* header) TIGHTDB_NOEXCEPT
{
    typedef unsigned char uchar;
    const uchar* h = reinterpret_cast<const uchar*>(header);
    return (int(h[4]) & 0x20) != 0;
}
inline bool Array::get_context_bit_from_header(const char* header) TIGHTDB_NOEXCEPT
{
    return get_indexflag_from_header(header);
}
inline Array::WidthType Array::get_wtype_from_header(const char* header) TIGHTDB_NOEXCEPT
{
    typedef unsigned char uchar;
    const uchar* h = reinterpret_cast<const uchar*>(header);
    return WidthType((int(h[4]) & 0x18) >> 3);
}
inline int Array::get_width_from_header(const char* header) TIGHTDB_NOEXCEPT
{
    typedef unsigned char uchar;
    const uchar* h = reinterpret_cast<const uchar*>(header);
    return (1 << (int(h[4]) & 0x07)) >> 1;
}
inline std::size_t Array::get_size_from_header(const char* header) TIGHTDB_NOEXCEPT
{
    typedef unsigned char uchar;
    const uchar* h = reinterpret_cast<const uchar*>(header);
    return (std::size_t(h[5]) << 16) + (std::size_t(h[6]) << 8) + h[7];
}
inline std::size_t Array::get_capacity_from_header(const char* header) TIGHTDB_NOEXCEPT
{
    typedef unsigned char uchar;
    const uchar* h = reinterpret_cast<const uchar*>(header);
    return (std::size_t(h[0]) << 16) + (std::size_t(h[1]) << 8) + h[2];
}


inline char* Array::get_data_from_header(char* header) TIGHTDB_NOEXCEPT
{
    return header + header_size;
}
inline char* Array::get_header_from_data(char* data) TIGHTDB_NOEXCEPT
{
    return data - header_size;
}
inline const char* Array::get_data_from_header(const char* header) TIGHTDB_NOEXCEPT
{
    return get_data_from_header(const_cast<char*>(header));
}


inline bool Array::get_isleaf_from_header() const TIGHTDB_NOEXCEPT
{
    return get_isleaf_from_header(get_header_from_data(m_data));
}
inline bool Array::get_hasrefs_from_header() const TIGHTDB_NOEXCEPT
{
    return get_hasrefs_from_header(get_header_from_data(m_data));
}
inline bool Array::get_indexflag_from_header() const TIGHTDB_NOEXCEPT
{
    return get_indexflag_from_header(get_header_from_data(m_data));
}
inline Array::WidthType Array::get_wtype_from_header() const TIGHTDB_NOEXCEPT
{
    return get_wtype_from_header(get_header_from_data(m_data));
}
inline int Array::get_width_from_header() const TIGHTDB_NOEXCEPT
{
    return get_width_from_header(get_header_from_data(m_data));
}
inline std::size_t Array::get_size_from_header() const TIGHTDB_NOEXCEPT
{
    return get_size_from_header(get_header_from_data(m_data));
}
inline std::size_t Array::get_capacity_from_header() const TIGHTDB_NOEXCEPT
{
    return get_capacity_from_header(get_header_from_data(m_data));
}


inline void Array::set_header_isleaf(bool value, char* header) TIGHTDB_NOEXCEPT
{
    typedef unsigned char uchar;
    uchar* h = reinterpret_cast<uchar*>(header);
    h[4] = uchar((int(h[4]) & ~0x80) | int(!value) << 7);
}

inline void Array::set_header_hasrefs(bool value, char* header) TIGHTDB_NOEXCEPT
{
    typedef unsigned char uchar;
    uchar* h = reinterpret_cast<uchar*>(header);
    h[4] = uchar((int(h[4]) & ~0x40) | int(value) << 6);
}

inline void Array::set_header_indexflag(bool value, char* header) TIGHTDB_NOEXCEPT
{
    typedef unsigned char uchar;
    uchar* h = reinterpret_cast<uchar*>(header);
    h[4] = uchar((int(h[4]) & ~0x20) | int(value) << 5);
}

inline void Array::set_header_wtype(WidthType value, char* header) TIGHTDB_NOEXCEPT
{
    // Indicates how to calculate size in bytes based on width
    // 0: bits      (width/8) * size
    // 1: multiply  width * size
    // 2: ignore    1 * size
    typedef unsigned char uchar;
    uchar* h = reinterpret_cast<uchar*>(header);
    h[4] = uchar((int(h[4]) & ~0x18) | int(value) << 3);
}

inline void Array::set_header_width(int value, char* header) TIGHTDB_NOEXCEPT
{
    // Pack width in 3 bits (log2)
    int w = 0;
    while (value) {
        ++w;
        value >>= 1;
    }
    TIGHTDB_ASSERT(w < 8);

    typedef unsigned char uchar;
    uchar* h = reinterpret_cast<uchar*>(header);
    h[4] = uchar((int(h[4]) & ~0x7) | w);
}

inline void Array::set_header_size(std::size_t value, char* header) TIGHTDB_NOEXCEPT
{
    TIGHTDB_ASSERT(value <= 0xFFFFFFL);
    typedef unsigned char uchar;
    uchar* h = reinterpret_cast<uchar*>(header);
    h[5] = uchar((value >> 16) & 0x000000FF);
    h[6] = uchar((value >>  8) & 0x000000FF);
    h[7] = uchar( value        & 0x000000FF);
}

// Note: There is a copy of this function is test_alloc.cpp
inline void Array::set_header_capacity(std::size_t value, char* header) TIGHTDB_NOEXCEPT
{
    TIGHTDB_ASSERT(value <= 0xFFFFFFL);
    typedef unsigned char uchar;
    uchar* h = reinterpret_cast<uchar*>(header);
    h[0] = uchar((value >> 16) & 0x000000FF);
    h[1] = uchar((value >>  8) & 0x000000FF);
    h[2] = uchar( value        & 0x000000FF);
}



inline void Array::set_header_isleaf(bool value) TIGHTDB_NOEXCEPT
{
    set_header_isleaf(value, get_header_from_data(m_data));
}
inline void Array::set_header_hasrefs(bool value) TIGHTDB_NOEXCEPT
{
    set_header_hasrefs(value, get_header_from_data(m_data));
}
inline void Array::set_header_indexflag(bool value) TIGHTDB_NOEXCEPT
{
    set_header_indexflag(value, get_header_from_data(m_data));
}
inline void Array::set_header_wtype(WidthType value) TIGHTDB_NOEXCEPT
{
    set_header_wtype(value, get_header_from_data(m_data));
}
inline void Array::set_header_width(int value) TIGHTDB_NOEXCEPT
{
    set_header_width(value, get_header_from_data(m_data));
}
inline void Array::set_header_size(std::size_t value) TIGHTDB_NOEXCEPT
{
    set_header_size(value, get_header_from_data(m_data));
}
inline void Array::set_header_capacity(std::size_t value) TIGHTDB_NOEXCEPT
{
    set_header_capacity(value, get_header_from_data(m_data));
}


inline Array::Type Array::get_type_from_header(const char* header) TIGHTDB_NOEXCEPT
{
    if (!get_isleaf_from_header(header))
        return type_InnerColumnNode;
    if (get_hasrefs_from_header(header))
        return type_HasRefs;
    return type_Normal;
}


inline char* Array::get_header() TIGHTDB_NOEXCEPT
{
    return get_header_from_data(m_data);
}


inline std::size_t Array::get_byte_size() const TIGHTDB_NOEXCEPT
{
    std::size_t num_bytes = 0;
    const char* header = get_header_from_data(m_data);
    switch (get_wtype_from_header(header)) {
        case wtype_Bits: {
            // FIXME: The following arithmetic could overflow, that
            // is, even though both the total number of elements and
            // the total number of bytes can be represented in
            // uint_fast64_t, the total number of bits may not
            // fit. Note that "num_bytes = width < 8 ? size / (8 /
            // width) : size * (width / 8)" would be guaranteed to
            // never overflow, but it potentially involves two slow
            // divisions.
            uint_fast64_t num_bits = uint_fast64_t(m_size) * m_width;
            num_bytes = std::size_t(num_bits / 8);
            if (num_bits & 0x7)
                ++num_bytes;
            goto found;
        }
        case wtype_Multiply: {
            num_bytes = m_size * m_width;
            goto found;
        }
        case wtype_Ignore:
            num_bytes = m_size;
            goto found;
    }
    TIGHTDB_ASSERT(false);

  found:
    // Ensure 8-byte alignment
    std::size_t rest = (~num_bytes & 0x7) + 1;
    if (rest < 8)
        num_bytes += rest;

    num_bytes += header_size;

    TIGHTDB_ASSERT(m_alloc.is_read_only(m_ref) ||
                   num_bytes <= get_capacity_from_header(header));

    return num_bytes;
}


inline std::size_t Array::get_byte_size_from_header(const char* header) TIGHTDB_NOEXCEPT
{
    std::size_t num_bytes = 0;
    std::size_t size = get_size_from_header(header);
    switch (get_wtype_from_header(header)) {
        case wtype_Bits: {
            int width = get_width_from_header(header);
            std::size_t num_bits = (size * width); // FIXME: Prone to overflow
            num_bytes = num_bits / 8;
            if (num_bits & 0x7)
                ++num_bytes;
            goto found;
        }
        case wtype_Multiply: {
            int width = get_width_from_header(header);
            num_bytes = size * width;
            goto found;
        }
        case wtype_Ignore:
            num_bytes = size;
            goto found;
    }
    TIGHTDB_ASSERT(false);

  found:
    // Ensure 8-byte alignment
    std::size_t rest = (~num_bytes & 0x7) + 1;
    if (rest < 8)
        num_bytes += rest;

    num_bytes += header_size;

    return num_bytes;
}


inline void Array::init_header(char* header, bool is_leaf, bool has_refs, WidthType width_type,
                               int width, std::size_t size, std::size_t capacity) TIGHTDB_NOEXCEPT
{
    // Note: Since the header layout contains unallocated bit and/or
    // bytes, it is important that we put the entire header into a
    // well defined state initially.
    std::fill(header, header + header_size, 0);
    set_header_isleaf(is_leaf, header);
    set_header_hasrefs(has_refs, header);
    set_header_wtype(width_type, header);
    set_header_width(width, header);
    set_header_size(size, header);
    set_header_capacity(capacity, header);
}


//-------------------------------------------------

template<class S> std::size_t Array::write(S& out, bool recurse, bool persist) const
{
    TIGHTDB_ASSERT(is_attached());

    // Ignore un-changed arrays when persisting
    if (persist && m_alloc.is_read_only(m_ref))
        return m_ref;

    if (recurse && m_hasRefs) {
        // Temp array for updated refs
        Array new_refs(m_isNode ? type_InnerColumnNode : type_HasRefs);

        // Make sure that all flags are retained
        if (is_index_node())
            new_refs.set_is_index_node(true);

        // First write out all sub-arrays
        std::size_t n = size();
        for (std::size_t i = 0; i < n; ++i) {
            int64_t ref = get(i);
            if (ref == 0 || ref & 0x1) {
                // zero-refs and refs that are not 64-aligned do not point to sub-trees
                new_refs.add(ref);
            }
            else if (persist && m_alloc.is_read_only(to_ref(ref))) {
                // Ignore un-changed arrays when persisting
                new_refs.add(ref);
            }
            else {
                Array sub(to_ref(ref), 0, 0, get_alloc());
                std::size_t sub_pos = sub.write(out, true, persist);
                TIGHTDB_ASSERT((sub_pos & 0x7) == 0); // 64bit alignment
                new_refs.add(sub_pos);
            }
        }

        // Write out the replacement array
        // (but don't write sub-tree as it has alredy been written)
        std::size_t refs_pos = new_refs.write(out, false, persist);

        // Clean-up
        new_refs.set_type(type_Normal); // avoid recursive del
        new_refs.destroy();

        return refs_pos; // Return position
    }

    // FIXME: Replace capacity with checksum

    // Write array
    const char* header = get_header_from_data(m_data);
    std::size_t size = get_byte_size();
    uint_fast32_t dummy_checksum = 0x01010101UL;
    std::size_t array_pos = out.write_array(header, size, dummy_checksum);
    TIGHTDB_ASSERT((array_pos & 0x7) == 0); /// 64-bit alignment

    return array_pos;
}

inline ref_type Array::clone(Allocator& clone_alloc) const
{
    const char* header = get_header_from_data(m_data);
    return clone(header, m_alloc, clone_alloc); // Throws
}

inline void Array::move_assign(Array& a) TIGHTDB_NOEXCEPT
{
    // FIXME: Be carefull with the old parent info here. Should it be
    // copied?

    // FIXME: It will likely be a lot better for the optimizer if we
    // did a member-wise copy, rather than recreating the state from
    // the referenced data. This is important because TableView efficiency, for
    // example, relies on long chains of moves to be optimized away
    // completely. This change should be a 'no-brainer'.
    destroy();
    init_from_ref(a.get_ref());
    a.detach();
}

inline ref_type Array::create_empty_array(Type type, Allocator& alloc)
{
    return create_empty_array(type, wtype_Bits, alloc); // Throws
}

inline std::size_t Array::get_max_byte_size(std::size_t num_elems) TIGHTDB_NOEXCEPT
{
    int max_bytes_per_elem = 8;
    return header_size + num_elems * max_bytes_per_elem; // FIXME: Prone to overflow
}

inline void Array::update_parent()
{
    if (m_parent)
        m_parent->update_child_ref(m_ndx_in_parent, m_ref);
}


inline void Array::update_child_ref(size_t child_ndx, ref_type new_ref)
{
    set(child_ndx, new_ref);
}

inline ref_type Array::get_child_ref(size_t child_ndx) const TIGHTDB_NOEXCEPT
{
    return get_as_ref(child_ndx);
}

inline std::size_t Array::get_bptree_size() const TIGHTDB_NOEXCEPT
{
    TIGHTDB_ASSERT(!is_leaf());
    int_fast64_t v = back();
    return std::size_t(v / 2); // v = 1 + 2*total_elems_in_tree
}

inline void Array::ensure_bptree_offsets(Array& offsets)
{
    int_fast64_t first_value = get(0);
    if (first_value % 2 == 0) {
        offsets.init_from_ref(to_ref(first_value));
    }
    else {
        create_bptree_offsets(offsets, first_value); // Throws
    }
    offsets.set_parent(this, 0);
}


template<class TreeTraits>
ref_type Array::bptree_append(TreeInsert<TreeTraits>& state)
{
    // FIXME: Consider exception safety. Especially, how can the split
    // be carried out in an exception safe manner?
    //
    // Can split be done as a separate preparation step, such that if
    // the actual insert fails, the split will still have occured.
    //
    // Unfortunately, it requires a rather significant rearrangement
    // of the insertion flow. Instead of returning the sibling ref
    // from insert functions, the leaf-insert functions must instead
    // call the special bptree_insert() function on the parent, which
    // will then cascade the split towards the root as required.
    //
    // At each level where a split is required (starting at the leaf):
    //
    //  1. Create the new sibling.
    //
    //  2. Copy relevant entries over such that new sibling is in
    //     its final state.
    //
    //  3. Call Array::bptree_insert() on parent with sibling ref.
    //
    //  4. Rearrange entries in original sibling and truncate as
    //     required (must not throw).
    //
    // What about the 'offsets' array? It will always be
    // present. Consider this carefully.

    TIGHTDB_ASSERT(size() >= 1 + 1 + 1); // At least one child

    ArrayParent& childs_parent = *this;
    std::size_t child_ref_ndx = size() - 2;
    ref_type child_ref = get_as_ref(child_ref_ndx), new_sibling_ref;
    char* child_header = static_cast<char*>(m_alloc.translate(child_ref));

    bool child_is_leaf = get_isleaf_from_header(child_header);
    if (child_is_leaf) {
        std::size_t elem_ndx_in_child = npos; // Append
        new_sibling_ref =
            TreeTraits::leaf_insert(MemRef(child_header, child_ref), childs_parent,
                                    child_ref_ndx, m_alloc, elem_ndx_in_child, state); // Throws
    }
    else {
        Array child(MemRef(child_header, child_ref), &childs_parent, child_ref_ndx, m_alloc);
        new_sibling_ref = child.bptree_append(state); // Throws
    }

    if (TIGHTDB_LIKELY(!new_sibling_ref)) {
        // +2 because stored value is 1 + 2*total_elems_in_subtree
        adjust(size()-1, +2); // Throws
        return 0; // Child was not split, so parent was not split either
    }

    Array offsets(m_alloc);
    int_fast64_t first_value = get(0);
    if (first_value % 2 == 0) {
        // Offsets array is present (general form)
        offsets.init_from_ref(to_ref(first_value));
        offsets.set_parent(this, 0);
    }
    size_t child_ndx = child_ref_ndx - 1;
    return insert_bptree_child(offsets, child_ndx, new_sibling_ref, state); // Throws
}


template<class TreeTraits>
ref_type Array::bptree_insert(std::size_t elem_ndx, TreeInsert<TreeTraits>& state)
{
    TIGHTDB_ASSERT(size() >= 1 + 1 + 1); // At least one child

    // Conversion to general form if in compact form. Since this
    // conversion will occur from root to leaf, it will maintain
    // invar:bptree-node-form.
    Array offsets(m_alloc);
    ensure_bptree_offsets(offsets); // Throws

    std::size_t child_ndx, elem_ndx_in_child;
    if (elem_ndx == 0) {
        // Optimization for prepend
        child_ndx = 0;
        elem_ndx_in_child = 0;
    }
    else {
        // There is a choise to be made when the element is to be
        // inserted between two subtrees. It can either be appended to
        // the first subtree, or it can be prepended to the second
        // one. We currently always append to the first subtree. It is
        // essentially a matter of using the lower vs. the upper bound
        // when searching through the offsets array.
        child_ndx = offsets.lower_bound_int(elem_ndx);
        TIGHTDB_ASSERT(child_ndx < size() - 2);
        std::size_t elem_ndx_offset = child_ndx == 0 ? 0 : to_size_t(offsets.get(child_ndx-1));
        elem_ndx_in_child = elem_ndx - elem_ndx_offset;
    }

    ArrayParent& childs_parent = *this;
    std::size_t child_ref_ndx = child_ndx + 1;
    ref_type child_ref = get_as_ref(child_ref_ndx), new_sibling_ref;
    char* child_header = static_cast<char*>(m_alloc.translate(child_ref));
    bool child_is_leaf = get_isleaf_from_header(child_header);
    if (child_is_leaf) {
        TIGHTDB_ASSERT(elem_ndx_in_child <= TIGHTDB_MAX_LIST_SIZE);
        new_sibling_ref =
            TreeTraits::leaf_insert(MemRef(child_header, child_ref), childs_parent,
                                    child_ref_ndx, m_alloc, elem_ndx_in_child, state); // Throws
    }
    else {
        Array child(MemRef(child_header, child_ref), &childs_parent, child_ref_ndx, m_alloc);
        new_sibling_ref = child.bptree_insert(elem_ndx_in_child, state); // Throws
    }

    if (TIGHTDB_LIKELY(!new_sibling_ref)) {
        // +2 because stored value is 1 + 2*total_elems_in_subtree
        adjust(size()-1, +2); // Throws
        offsets.adjust(child_ndx, offsets.size(), +1);
        return 0; // Child was not split, so parent was not split either
    }

    return insert_bptree_child(offsets, child_ndx, new_sibling_ref, state); // Throws
}



//*************************************************************************************
// Finding code                                                                       *
//*************************************************************************************

template<std::size_t w> int64_t Array::GetUniversal(const char* data, std::size_t ndx) const
{
    if (w == 0) {
        return 0;
    }
    else if (w == 1) {
        std::size_t offset = ndx >> 3;
        return (data[offset] >> (ndx & 7)) & 0x01;
    }
    else if (w == 2) {
        std::size_t offset = ndx >> 2;
        return (data[offset] >> ((ndx & 3) << 1)) & 0x03;
    }
    else if (w == 4) {
        std::size_t offset = ndx >> 1;
        return (data[offset] >> ((ndx & 1) << 2)) & 0x0F;
    }
    else if (w == 8) {
        return *reinterpret_cast<const signed char*>(data + ndx);
    }
    else if (w == 16) {
        std::size_t offset = ndx * 2;
        return *reinterpret_cast<const int16_t*>(data + offset);
    }
    else if (w == 32) {
        std::size_t offset = ndx * 4;
        return *reinterpret_cast<const int32_t*>(data + offset);
    }
    else if (w == 64) {
        std::size_t offset = ndx * 8;
        return *reinterpret_cast<const int64_t*>(data + offset);
    }
    else {
        TIGHTDB_ASSERT(false);
        return int64_t(-1);
    }
}

/*
find() (calls find_optimized()) will call match() for each search result.

If pattern == true:
    'indexpattern' contains a 64-bit chunk of elements, each of 'width' bits in size where each element indicates a match if its lower bit is set, otherwise
    it indicates a non-match. 'index' tells the database row index of the first element. You must return true if you chose to 'consume' the chunk or false
    if not. If not, then Array-finder will afterwards call match() successive times with pattern == false.

If pattern == false:
    'index' tells the row index of a single match and 'value' tells its value. Return false to make Array-finder break its search or return true to let it continue until
    'end' or 'limit'.

Array-finder decides itself if - and when - it wants to pass you an indexpattern. It depends on array bit width, match frequency, and wether the arithemetic and
computations for the given search criteria makes it feasible to construct such a pattern.
*/

// These wrapper functions only exist to enable a possibility to make the compiler see that 'value' and/or 'index' are unused, such that caller's
// computation of these values will not be made. Only works if find_action() and find_action_pattern() rewritten as macros. Note: This problem has been fixed in
// next upcoming array.hpp version
template<Action action, class Callback>
bool Array::find_action(size_t index, int64_t value, QueryState<int64_t>* state, Callback callback) const
{
    return state->match<action, false, Callback>(index, 0, value, callback);
}
template<Action action, class Callback>
bool Array::find_action_pattern(size_t index, uint64_t pattern, QueryState<int64_t>* state, Callback callback) const
{
    return state->match<action, true, Callback>(index, pattern, 0, callback);
}


template<size_t width> uint64_t Array::cascade(uint64_t a) const
{
    // Takes a chunk of values as argument and sets the uppermost bit for each element which is 0. Example:
    // width == 4 and v = 01000000 00001000 10000001 00001000 00000000 10100100 00001100 00111110 01110100 00010000 00000000 00000001 10000000 01111110
    // will return:       00001000 00010000 00010000 00010000 00010001 00000000 00010000 00000000 00000000 00000001 00010001 00010000 00000001 00000000

    // static values needed for fast population count
    const uint64_t m1  = 0x5555555555555555ULL;

    if (width == 1) {
        return ~a;
    }
    else if (width == 2) {
        // Masks to avoid spillover between segments in cascades
        const uint64_t c1 = ~0ULL/0x3 * 0x1;

        a |= (a >> 1) & c1; // cascade ones in non-zeroed segments
        a &= m1;     // isolate single bit in each segment
        a ^= m1;     // reverse isolated bits

        return a;
    }
    else if (width == 4) {
        const uint64_t m  = ~0ULL/0xF * 0x1;

        // Masks to avoid spillover between segments in cascades
        const uint64_t c1 = ~0ULL/0xF * 0x7;
        const uint64_t c2 = ~0ULL/0xF * 0x3;

        a |= (a >> 1) & c1; // cascade ones in non-zeroed segments
        a |= (a >> 2) & c2;
        a &= m;     // isolate single bit in each segment
        a ^= m;     // reverse isolated bits

        return a;
    }
    else if (width == 8) {
        const uint64_t m  = ~0ULL/0xFF * 0x1;

        // Masks to avoid spillover between segments in cascades
        const uint64_t c1 = ~0ULL/0xFF * 0x7F;
        const uint64_t c2 = ~0ULL/0xFF * 0x3F;
        const uint64_t c3 = ~0ULL/0xFF * 0x0F;

        a |= (a >> 1) & c1; // cascade ones in non-zeroed segments
        a |= (a >> 2) & c2;
        a |= (a >> 4) & c3;
        a &= m;     // isolate single bit in each segment
        a ^= m;     // reverse isolated bits

        return a;
    }
    else if (width == 16) {
        const uint64_t m  = ~0ULL/0xFFFF * 0x1;

        // Masks to avoid spillover between segments in cascades
        const uint64_t c1 = ~0ULL/0xFFFF * 0x7FFF;
        const uint64_t c2 = ~0ULL/0xFFFF * 0x3FFF;
        const uint64_t c3 = ~0ULL/0xFFFF * 0x0FFF;
        const uint64_t c4 = ~0ULL/0xFFFF * 0x00FF;

        a |= (a >> 1) & c1; // cascade ones in non-zeroed segments
        a |= (a >> 2) & c2;
        a |= (a >> 4) & c3;
        a |= (a >> 8) & c4;
        a &= m;     // isolate single bit in each segment
        a ^= m;     // reverse isolated bits

        return a;
    }

    else if (width == 32) {
        const uint64_t m  = ~0ULL/0xFFFFFFFF * 0x1;

        // Masks to avoid spillover between segments in cascades
        const uint64_t c1 = ~0ULL/0xFFFFFFFF * 0x7FFFFFFF;
        const uint64_t c2 = ~0ULL/0xFFFFFFFF * 0x3FFFFFFF;
        const uint64_t c3 = ~0ULL/0xFFFFFFFF * 0x0FFFFFFF;
        const uint64_t c4 = ~0ULL/0xFFFFFFFF * 0x00FFFFFF;
        const uint64_t c5 = ~0ULL/0xFFFFFFFF * 0x0000FFFF;

        a |= (a >> 1) & c1; // cascade ones in non-zeroed segments
        a |= (a >> 2) & c2;
        a |= (a >> 4) & c3;
        a |= (a >> 8) & c4;
        a |= (a >> 16) & c5;
        a &= m;     // isolate single bit in each segment
        a ^= m;     // reverse isolated bits

        return a;
    }
    else if (width == 64) {
        return a == 0 ? 1 : 0;
    }
    else {
        TIGHTDB_ASSERT(false);
        return uint64_t(-1);
    }
}

// This is the main finding function for Array. Other finding functions are just wrappers around this one.
// Search for 'value' using condition cond2 (Equal, NotEqual, Less, etc) and call find_action() or find_action_pattern() for each match. Break and return if find_action() returns false or 'end' is reached.
template<class cond2, Action action, size_t bitwidth, class Callback> bool Array::find_optimized(int64_t value, size_t start, size_t end, size_t baseindex, QueryState<int64_t>* state, Callback callback) const
{
    cond2 c;
    TIGHTDB_ASSERT(start <= m_size && (end <= m_size || end == std::size_t(-1)) && start <= end);

    // Test first few items with no initial time overhead
    if (start > 0) {
        if (m_size > start && c(Get<bitwidth>(start), value) && start < end) {
            if (!find_action<action, Callback>(start + baseindex, Get<bitwidth>(start), state, callback))
                return false;
        }

        ++start;

        if (m_size > start && c(Get<bitwidth>(start), value) && start < end) {
            if (!find_action<action, Callback>(start + baseindex, Get<bitwidth>(start), state, callback))
                return false;
        }

        ++start;

        if (m_size > start && c(Get<bitwidth>(start), value) && start < end) {
            if (!find_action<action, Callback>(start + baseindex, Get<bitwidth>(start), state, callback))
                return false;
        }

        ++start;

        if (m_size > start && c(Get<bitwidth>(start), value) && start < end) {
            if (!find_action<action, Callback>(start + baseindex, Get<bitwidth>(start), state, callback))
                return false;
        }

        ++start;
    }

    if (!(m_size > start && start < end))
        return true;

    if (end == std::size_t(-1))
        end = m_size;

    // Return immediately if no items in array can match (such as if cond2 == Greater and value == 100 and m_ubound == 15).
    if (!c.can_match(value, m_lbound, m_ubound))
        return true;

    // call find_action() on all items in array if all items are guaranteed to match (such as cond2 == NotEqual and
    // value == 100 and m_ubound == 15)
    if (c.will_match(value, m_lbound, m_ubound)) {
        // todo, this optimization has been disabled because it won't work when user has specified a 'limit' argument.
        // We could easily read the 'limit' argument from 'state' and take it in count, but that's bad design because 
        // it violates encapsulation principle.
/*        if (action == act_Sum || action == act_Max || action == act_Min) {
            int64_t res;
            if (action == act_Sum)
                res = Array::sum(start, end);
            if (action == act_Max)
                Array::maximum(res, start, end);
            if (action == act_Min)
                Array::minimum(res, start, end);

            find_action<action, Callback>(start + baseindex, res, state, callback);
        }
        else if (action == act_Count) {
            state->m_state += end - start;
        }
        else */ {
            for (; start < end; start++)
                if (!find_action<action, Callback>(start + baseindex, Get<bitwidth>(start), state, callback))
                    return false;
        }
        return true;
    }

    // finder cannot handle this bitwidth
    TIGHTDB_ASSERT(m_width != 0);

#if defined(TIGHTDB_COMPILER_SSE)
    if ((cpuid_sse<42>() &&                                  (end - start >= sizeof (__m128i) && m_width >= 8))
    ||  (cpuid_sse<30>() && (SameType<cond2, Equal>::value && end - start >= sizeof (__m128i) && m_width >= 8 && m_width < 64))) {

        // FindSSE() must start at 16-byte boundary, so search area before that using CompareEquality()
        __m128i* const a = reinterpret_cast<__m128i*>(round_up(m_data + start * bitwidth / 8, sizeof (__m128i)));
        __m128i* const b = reinterpret_cast<__m128i*>(round_down(m_data + end * bitwidth / 8, sizeof (__m128i)));

        if (!Compare<cond2, action, bitwidth, Callback>(value, start, (reinterpret_cast<char*>(a) - m_data) * 8 / no0(bitwidth), baseindex, state, callback))
            return false;

        // Search aligned area with SSE
        if (b > a) {
            if (cpuid_sse<42>()) {
                if (!FindSSE<cond2, action, bitwidth, Callback>(value, a, b - a, state, baseindex + ((reinterpret_cast<char*>(a) - m_data) * 8 / no0(bitwidth)), callback))
                    return false;
                }
                else if (cpuid_sse<30>()) {

                if (!FindSSE<Equal, action, bitwidth, Callback>(value, a, b - a, state, baseindex + ((reinterpret_cast<char*>(a) - m_data) * 8 / no0(bitwidth)), callback))
                    return false;
                }
        }

        // Search remainder with CompareEquality()
        if (!Compare<cond2, action, bitwidth, Callback>(value, (reinterpret_cast<char*>(b) - m_data) * 8 / no0(bitwidth), end, baseindex, state, callback))
            return false;

        return true;
    }
    else {
        return Compare<cond2, action, bitwidth, Callback>(value, start, end, baseindex, state, callback);
    }
#else
return Compare<cond2, action, bitwidth, Callback>(value, start, end, baseindex, state, callback);
#endif
}

template<size_t width> inline int64_t Array::LowerBits() const
{
    if (width == 1)
        return 0xFFFFFFFFFFFFFFFFULL;
    else if (width == 2)
        return 0x5555555555555555ULL;
    else if (width == 4)
        return 0x1111111111111111ULL;
    else if (width == 8)
        return 0x0101010101010101ULL;
    else if (width == 16)
        return 0x0001000100010001ULL;
    else if (width == 32)
        return 0x0000000100000001ULL;
    else if (width == 64)
        return 0x0000000000000001ULL;
    else {
        TIGHTDB_ASSERT(false);
        return int64_t(-1);
    }
}

// Tests if any chunk in 'value' is 0
template<size_t width> inline bool Array::TestZero(uint64_t value) const
{
    uint64_t hasZeroByte;
    uint64_t lower = LowerBits<width>();
    uint64_t upper = LowerBits<width>() * 1ULL << (width == 0 ? 0 : (width - 1ULL));
    hasZeroByte = (value - lower) & ~value & upper;
    return hasZeroByte != 0;
}

// Finds first zero (if eq == true) or non-zero (if eq == false) element in v and returns its position.
// IMPORTANT: This function assumes that at least 1 item matches (test this with TestZero() or other means first)!
template<bool eq, size_t width>size_t Array::FindZero(uint64_t v) const
{
    size_t start = 0;
    uint64_t hasZeroByte;
    // Warning free way of computing (1ULL << width) - 1
    uint64_t mask = (width == 64 ? ~0ULL : ((1ULL << (width == 64 ? 0 : width)) - 1ULL));

    if (eq == (((v >> (width * start)) & mask) == 0)) {
        return 0;
    }

    // Bisection optimization, speeds up small bitwidths with high match frequency. More partions than 2 do NOT pay
    // off because the work done by TestZero() is wasted for the cases where the value exists in first half, but
    // useful if it exists in last half. Sweet spot turns out to be the widths and partitions below.
    if (width <= 8) {
        hasZeroByte = TestZero<width>(v | 0xffffffff00000000ULL);
        if (eq ? !hasZeroByte : (v & 0x00000000ffffffffULL) == 0) {
            // 00?? -> increasing
            start += 64 / no0(width) / 2;
            if (width <= 4) {
                hasZeroByte = TestZero<width>(v | 0xffff000000000000ULL);
                if (eq ? !hasZeroByte : (v & 0x0000ffffffffffffULL) == 0) {
                    // 000?
                    start += 64 / no0(width) / 4;
                }
            }
        }
        else {
            if (width <= 4) {
                // ??00
                hasZeroByte = TestZero<width>(v | 0xffffffffffff0000ULL);
                if (eq ? !hasZeroByte : (v & 0x000000000000ffffULL) == 0) {
                    // 0?00
                    start += 64 / no0(width) / 4;
                }
            }
        }
    }

    while (eq == (((v >> (width * start)) & mask) != 0)) {
        // You must only call FindZero() if you are sure that at least 1 item matches
        TIGHTDB_ASSERT(start <= 8 * sizeof(v));
        start++;
    }

    return start;
}

// Generate a magic constant used for later bithacks
template<bool gt, size_t width>int64_t Array::FindGTLT_Magic(int64_t v) const
{
    uint64_t mask1 = (width == 64 ? ~0ULL : ((1ULL << (width == 64 ? 0 : width)) - 1ULL)); // Warning free way of computing (1ULL << width) - 1
    uint64_t mask2 = mask1 >> 1;
    uint64_t magic = gt ? (~0ULL / no0(mask1) * (mask2 - v)) : (~0ULL / no0(mask1) * v);
    return magic;
}

template<bool gt, Action action, size_t width, class Callback> bool Array::FindGTLT_Fast(uint64_t chunk, uint64_t magic, QueryState<int64_t>* state, size_t baseindex, Callback callback) const
{
    // Tests if a a chunk of values contains values that are greater (if gt == true) or less (if gt == false) than v.
    // Fast, but limited to work when all values in the chunk are positive.

    uint64_t mask1 = (width == 64 ? ~0ULL : ((1ULL << (width == 64 ? 0 : width)) - 1ULL)); // Warning free way of computing (1ULL << width) - 1
    uint64_t mask2 = mask1 >> 1;
    uint64_t m = gt ? (((chunk + magic) | chunk) & ~0ULL / no0(mask1) * (mask2 + 1)) : ((chunk - magic) & ~chunk&~0ULL/no0(mask1)*(mask2+1));
    size_t p = 0;
    while (m) {
        if (find_action_pattern<action, Callback>(baseindex, m >> (no0(width) - 1), state, callback))
            break; // consumed, so do not call find_action()

        size_t t = FirstSetBit64(m) / no0(width);
        p += t;
        if (!find_action<action, Callback>(p + baseindex, (chunk >> (p * width)) & mask1, state, callback))
            return false;

        if ((t + 1) * width == 64)
            m = 0;
        else
            m >>= (t + 1) * width;
        p++;
    }

    return true;
}


template<bool gt, Action action, size_t width, class Callback> bool Array::FindGTLT(int64_t v, uint64_t chunk, QueryState<int64_t>* state, size_t baseindex, Callback callback) const
{
    // Find items in 'chunk' that are greater (if gt == true) or smaller (if gt == false) than 'v'. Fixme, __forceinline can make it crash in vS2010 - find out why
    if (width == 1) {
        for (size_t t = 0; t < 64; t++) {
            if (gt ? static_cast<int64_t>(chunk & 0x1) > v : static_cast<int64_t>(chunk & 0x1) < v) {if (!find_action<action, Callback>( t + baseindex, static_cast<int64_t>(chunk & 0x1), state, callback)) return false;} chunk >>= 1;
        }
    }
    else if (width == 2) {
        // Alot (50% +) faster than loop/compiler-unrolled loop
        if (gt ? static_cast<int64_t>(chunk & 0x3) > v : static_cast<int64_t>(chunk & 0x3) < v) {if (!find_action<action, Callback>( 0 + baseindex, static_cast<int64_t>(chunk & 0x3), state, callback)) return false;} chunk >>= 2;
        if (gt ? static_cast<int64_t>(chunk & 0x3) > v : static_cast<int64_t>(chunk & 0x3) < v) {if (!find_action<action, Callback>( 1 + baseindex, static_cast<int64_t>(chunk & 0x3), state, callback)) return false;} chunk >>= 2;
        if (gt ? static_cast<int64_t>(chunk & 0x3) > v : static_cast<int64_t>(chunk & 0x3) < v) {if (!find_action<action, Callback>( 2 + baseindex, static_cast<int64_t>(chunk & 0x3), state, callback)) return false;} chunk >>= 2;
        if (gt ? static_cast<int64_t>(chunk & 0x3) > v : static_cast<int64_t>(chunk & 0x3) < v) {if (!find_action<action, Callback>( 3 + baseindex, static_cast<int64_t>(chunk & 0x3), state, callback)) return false;} chunk >>= 2;
        if (gt ? static_cast<int64_t>(chunk & 0x3) > v : static_cast<int64_t>(chunk & 0x3) < v) {if (!find_action<action, Callback>( 4 + baseindex, static_cast<int64_t>(chunk & 0x3), state, callback)) return false;} chunk >>= 2;
        if (gt ? static_cast<int64_t>(chunk & 0x3) > v : static_cast<int64_t>(chunk & 0x3) < v) {if (!find_action<action, Callback>( 5 + baseindex, static_cast<int64_t>(chunk & 0x3), state, callback)) return false;} chunk >>= 2;
        if (gt ? static_cast<int64_t>(chunk & 0x3) > v : static_cast<int64_t>(chunk & 0x3) < v) {if (!find_action<action, Callback>( 6 + baseindex, static_cast<int64_t>(chunk & 0x3), state, callback)) return false;} chunk >>= 2;
        if (gt ? static_cast<int64_t>(chunk & 0x3) > v : static_cast<int64_t>(chunk & 0x3) < v) {if (!find_action<action, Callback>( 7 + baseindex, static_cast<int64_t>(chunk & 0x3), state, callback)) return false;} chunk >>= 2;

        if (gt ? static_cast<int64_t>(chunk & 0x3) > v : static_cast<int64_t>(chunk & 0x3) < v) {if (!find_action<action, Callback>( 8 + baseindex, static_cast<int64_t>(chunk & 0x3), state, callback)) return false;} chunk >>= 2;
        if (gt ? static_cast<int64_t>(chunk & 0x3) > v : static_cast<int64_t>(chunk & 0x3) < v) {if (!find_action<action, Callback>( 9 + baseindex, static_cast<int64_t>(chunk & 0x3), state, callback)) return false;} chunk >>= 2;
        if (gt ? static_cast<int64_t>(chunk & 0x3) > v : static_cast<int64_t>(chunk & 0x3) < v) {if (!find_action<action, Callback>( 10 + baseindex, static_cast<int64_t>(chunk & 0x3), state, callback)) return false;} chunk >>= 2;
        if (gt ? static_cast<int64_t>(chunk & 0x3) > v : static_cast<int64_t>(chunk & 0x3) < v) {if (!find_action<action, Callback>( 11 + baseindex, static_cast<int64_t>(chunk & 0x3), state, callback)) return false;} chunk >>= 2;
        if (gt ? static_cast<int64_t>(chunk & 0x3) > v : static_cast<int64_t>(chunk & 0x3) < v) {if (!find_action<action, Callback>( 12 + baseindex, static_cast<int64_t>(chunk & 0x3), state, callback)) return false;} chunk >>= 2;
        if (gt ? static_cast<int64_t>(chunk & 0x3) > v : static_cast<int64_t>(chunk & 0x3) < v) {if (!find_action<action, Callback>( 13 + baseindex, static_cast<int64_t>(chunk & 0x3), state, callback)) return false;} chunk >>= 2;
        if (gt ? static_cast<int64_t>(chunk & 0x3) > v : static_cast<int64_t>(chunk & 0x3) < v) {if (!find_action<action, Callback>( 14 + baseindex, static_cast<int64_t>(chunk & 0x3), state, callback)) return false;} chunk >>= 2;
        if (gt ? static_cast<int64_t>(chunk & 0x3) > v : static_cast<int64_t>(chunk & 0x3) < v) {if (!find_action<action, Callback>( 15 + baseindex, static_cast<int64_t>(chunk & 0x3), state, callback)) return false;} chunk >>= 2;

        if (gt ? static_cast<int64_t>(chunk & 0x3) > v : static_cast<int64_t>(chunk & 0x3) < v) {if (!find_action<action, Callback>( 16 + baseindex, static_cast<int64_t>(chunk & 0x3), state, callback)) return false;} chunk >>= 2;
        if (gt ? static_cast<int64_t>(chunk & 0x3) > v : static_cast<int64_t>(chunk & 0x3) < v) {if (!find_action<action, Callback>( 17 + baseindex, static_cast<int64_t>(chunk & 0x3), state, callback)) return false;} chunk >>= 2;
        if (gt ? static_cast<int64_t>(chunk & 0x3) > v : static_cast<int64_t>(chunk & 0x3) < v) {if (!find_action<action, Callback>( 18 + baseindex, static_cast<int64_t>(chunk & 0x3), state, callback)) return false;} chunk >>= 2;
        if (gt ? static_cast<int64_t>(chunk & 0x3) > v : static_cast<int64_t>(chunk & 0x3) < v) {if (!find_action<action, Callback>( 19 + baseindex, static_cast<int64_t>(chunk & 0x3), state, callback)) return false;} chunk >>= 2;
        if (gt ? static_cast<int64_t>(chunk & 0x3) > v : static_cast<int64_t>(chunk & 0x3) < v) {if (!find_action<action, Callback>( 20 + baseindex, static_cast<int64_t>(chunk & 0x3), state, callback)) return false;} chunk >>= 2;
        if (gt ? static_cast<int64_t>(chunk & 0x3) > v : static_cast<int64_t>(chunk & 0x3) < v) {if (!find_action<action, Callback>( 21 + baseindex, static_cast<int64_t>(chunk & 0x3), state, callback)) return false;} chunk >>= 2;
        if (gt ? static_cast<int64_t>(chunk & 0x3) > v : static_cast<int64_t>(chunk & 0x3) < v) {if (!find_action<action, Callback>( 22 + baseindex, static_cast<int64_t>(chunk & 0x3), state, callback)) return false;} chunk >>= 2;
        if (gt ? static_cast<int64_t>(chunk & 0x3) > v : static_cast<int64_t>(chunk & 0x3) < v) {if (!find_action<action, Callback>( 23 + baseindex, static_cast<int64_t>(chunk & 0x3), state, callback)) return false;} chunk >>= 2;

        if (gt ? static_cast<int64_t>(chunk & 0x3) > v : static_cast<int64_t>(chunk & 0x3) < v) {if (!find_action<action, Callback>( 24 + baseindex, static_cast<int64_t>(chunk & 0x3), state, callback)) return false;} chunk >>= 2;
        if (gt ? static_cast<int64_t>(chunk & 0x3) > v : static_cast<int64_t>(chunk & 0x3) < v) {if (!find_action<action, Callback>( 25 + baseindex, static_cast<int64_t>(chunk & 0x3), state, callback)) return false;} chunk >>= 2;
        if (gt ? static_cast<int64_t>(chunk & 0x3) > v : static_cast<int64_t>(chunk & 0x3) < v) {if (!find_action<action, Callback>( 26 + baseindex, static_cast<int64_t>(chunk & 0x3), state, callback)) return false;} chunk >>= 2;
        if (gt ? static_cast<int64_t>(chunk & 0x3) > v : static_cast<int64_t>(chunk & 0x3) < v) {if (!find_action<action, Callback>( 27 + baseindex, static_cast<int64_t>(chunk & 0x3), state, callback)) return false;} chunk >>= 2;
        if (gt ? static_cast<int64_t>(chunk & 0x3) > v : static_cast<int64_t>(chunk & 0x3) < v) {if (!find_action<action, Callback>( 28 + baseindex, static_cast<int64_t>(chunk & 0x3), state, callback)) return false;} chunk >>= 2;
        if (gt ? static_cast<int64_t>(chunk & 0x3) > v : static_cast<int64_t>(chunk & 0x3) < v) {if (!find_action<action, Callback>( 29 + baseindex, static_cast<int64_t>(chunk & 0x3), state, callback)) return false;} chunk >>= 2;
        if (gt ? static_cast<int64_t>(chunk & 0x3) > v : static_cast<int64_t>(chunk & 0x3) < v) {if (!find_action<action, Callback>( 30 + baseindex, static_cast<int64_t>(chunk & 0x3), state, callback)) return false;} chunk >>= 2;
        if (gt ? static_cast<int64_t>(chunk & 0x3) > v : static_cast<int64_t>(chunk & 0x3) < v) {if (!find_action<action, Callback>( 31 + baseindex, static_cast<int64_t>(chunk & 0x3), state, callback)) return false;} chunk >>= 2;
    }
    else if (width == 4) {
        // 128 ms:
        if (gt ? static_cast<int64_t>(chunk & 0xf) > v : static_cast<int64_t>(chunk & 0xf) < v) {if (!find_action<action, Callback>( 0 + baseindex, static_cast<int64_t>(chunk & 0xf), state, callback)) return false;} chunk >>= 4;
        if (gt ? static_cast<int64_t>(chunk & 0xf) > v : static_cast<int64_t>(chunk & 0xf) < v) {if (!find_action<action, Callback>( 1 + baseindex, static_cast<int64_t>(chunk & 0xf), state, callback)) return false;} chunk >>= 4;
        if (gt ? static_cast<int64_t>(chunk & 0xf) > v : static_cast<int64_t>(chunk & 0xf) < v) {if (!find_action<action, Callback>( 2 + baseindex, static_cast<int64_t>(chunk & 0xf), state, callback)) return false;} chunk >>= 4;
        if (gt ? static_cast<int64_t>(chunk & 0xf) > v : static_cast<int64_t>(chunk & 0xf) < v) {if (!find_action<action, Callback>( 3 + baseindex, static_cast<int64_t>(chunk & 0xf), state, callback)) return false;} chunk >>= 4;
        if (gt ? static_cast<int64_t>(chunk & 0xf) > v : static_cast<int64_t>(chunk & 0xf) < v) {if (!find_action<action, Callback>( 4 + baseindex, static_cast<int64_t>(chunk & 0xf), state, callback)) return false;} chunk >>= 4;
        if (gt ? static_cast<int64_t>(chunk & 0xf) > v : static_cast<int64_t>(chunk & 0xf) < v) {if (!find_action<action, Callback>( 5 + baseindex, static_cast<int64_t>(chunk & 0xf), state, callback)) return false;} chunk >>= 4;
        if (gt ? static_cast<int64_t>(chunk & 0xf) > v : static_cast<int64_t>(chunk & 0xf) < v) {if (!find_action<action, Callback>( 6 + baseindex, static_cast<int64_t>(chunk & 0xf), state, callback)) return false;} chunk >>= 4;
        if (gt ? static_cast<int64_t>(chunk & 0xf) > v : static_cast<int64_t>(chunk & 0xf) < v) {if (!find_action<action, Callback>( 7 + baseindex, static_cast<int64_t>(chunk & 0xf), state, callback)) return false;} chunk >>= 4;

        if (gt ? static_cast<int64_t>(chunk & 0xf) > v : static_cast<int64_t>(chunk & 0xf) < v) {if (!find_action<action, Callback>( 8 + baseindex, static_cast<int64_t>(chunk & 0xf), state, callback)) return false;} chunk >>= 4;
        if (gt ? static_cast<int64_t>(chunk & 0xf) > v : static_cast<int64_t>(chunk & 0xf) < v) {if (!find_action<action, Callback>( 9 + baseindex, static_cast<int64_t>(chunk & 0xf), state, callback)) return false;} chunk >>= 4;
        if (gt ? static_cast<int64_t>(chunk & 0xf) > v : static_cast<int64_t>(chunk & 0xf) < v) {if (!find_action<action, Callback>( 10 + baseindex, static_cast<int64_t>(chunk & 0xf), state, callback)) return false;} chunk >>= 4;
        if (gt ? static_cast<int64_t>(chunk & 0xf) > v : static_cast<int64_t>(chunk & 0xf) < v) {if (!find_action<action, Callback>( 11 + baseindex, static_cast<int64_t>(chunk & 0xf), state, callback)) return false;} chunk >>= 4;
        if (gt ? static_cast<int64_t>(chunk & 0xf) > v : static_cast<int64_t>(chunk & 0xf) < v) {if (!find_action<action, Callback>( 12 + baseindex, static_cast<int64_t>(chunk & 0xf), state, callback)) return false;} chunk >>= 4;
        if (gt ? static_cast<int64_t>(chunk & 0xf) > v : static_cast<int64_t>(chunk & 0xf) < v) {if (!find_action<action, Callback>( 13 + baseindex, static_cast<int64_t>(chunk & 0xf), state, callback)) return false;} chunk >>= 4;
        if (gt ? static_cast<int64_t>(chunk & 0xf) > v : static_cast<int64_t>(chunk & 0xf) < v) {if (!find_action<action, Callback>( 14 + baseindex, static_cast<int64_t>(chunk & 0xf), state, callback)) return false;} chunk >>= 4;
        if (gt ? static_cast<int64_t>(chunk & 0xf) > v : static_cast<int64_t>(chunk & 0xf) < v) {if (!find_action<action, Callback>( 15 + baseindex, static_cast<int64_t>(chunk & 0xf), state, callback)) return false;} chunk >>= 4;

        // 187 ms:
        // if (gt ? static_cast<int64_t>(chunk >> 0*4) & 0xf > v : static_cast<int64_t>(chunk >> 0*4) & 0xf < v) return 0;
    }
    else if (width == 8) {
        // 88 ms:
        if (gt ? static_cast<char>(chunk) > v : static_cast<char>(chunk) < v) {if (!find_action<action, Callback>( 0 + baseindex, static_cast<char>(chunk), state, callback)) return false;} chunk >>= 8;
        if (gt ? static_cast<char>(chunk) > v : static_cast<char>(chunk) < v) {if (!find_action<action, Callback>( 1 + baseindex, static_cast<char>(chunk), state, callback)) return false;} chunk >>= 8;
        if (gt ? static_cast<char>(chunk) > v : static_cast<char>(chunk) < v) {if (!find_action<action, Callback>( 2 + baseindex, static_cast<char>(chunk), state, callback)) return false;} chunk >>= 8;
        if (gt ? static_cast<char>(chunk) > v : static_cast<char>(chunk) < v) {if (!find_action<action, Callback>( 3 + baseindex, static_cast<char>(chunk), state, callback)) return false;} chunk >>= 8;
        if (gt ? static_cast<char>(chunk) > v : static_cast<char>(chunk) < v) {if (!find_action<action, Callback>( 4 + baseindex, static_cast<char>(chunk), state, callback)) return false;} chunk >>= 8;
        if (gt ? static_cast<char>(chunk) > v : static_cast<char>(chunk) < v) {if (!find_action<action, Callback>( 5 + baseindex, static_cast<char>(chunk), state, callback)) return false;} chunk >>= 8;
        if (gt ? static_cast<char>(chunk) > v : static_cast<char>(chunk) < v) {if (!find_action<action, Callback>( 6 + baseindex, static_cast<char>(chunk), state, callback)) return false;} chunk >>= 8;
        if (gt ? static_cast<char>(chunk) > v : static_cast<char>(chunk) < v) {if (!find_action<action, Callback>( 7 + baseindex, static_cast<char>(chunk), state, callback)) return false;} chunk >>= 8;

        //97 ms ms:
        // if (gt ? static_cast<char>(chunk >> 0*8) > v : static_cast<char>(chunk >> 0*8) < v) return 0;
    }
    else if (width == 16) {

        if (gt ? static_cast<short int>(chunk >> 0*16) > v : static_cast<short int>(chunk >> 0*16) < v) {if (!find_action<action, Callback>( 0 + baseindex, static_cast<short int>(chunk >> 0*16), state, callback)) return false;};
        if (gt ? static_cast<short int>(chunk >> 1*16) > v : static_cast<short int>(chunk >> 1*16) < v) {if (!find_action<action, Callback>( 1 + baseindex, static_cast<short int>(chunk >> 1*16), state, callback)) return false;};
        if (gt ? static_cast<short int>(chunk >> 2*16) > v : static_cast<short int>(chunk >> 2*16) < v) {if (!find_action<action, Callback>( 2 + baseindex, static_cast<short int>(chunk >> 2*16), state, callback)) return false;};
        if (gt ? static_cast<short int>(chunk >> 3*16) > v : static_cast<short int>(chunk >> 3*16) < v) {if (!find_action<action, Callback>( 3 + baseindex, static_cast<short int>(chunk >> 3*16), state, callback)) return false;};

        /*
        // Faster but disabled due to bug in VC2010 compiler (fixed in 2012 toolchain) where last 'if' is errorneously optimized away
        if (gt ? static_cast<short int>chunk > v : static_cast<short int>chunk < v) {if (!state->AddPositiveLocal(0 + baseindex); else return 0;} chunk >>= 16;
        if (gt ? static_cast<short int>chunk > v : static_cast<short int>chunk < v) {if (!state->AddPositiveLocal(1 + baseindex); else return 1;} chunk >>= 16;
        if (gt ? static_cast<short int>chunk > v : static_cast<short int>chunk < v) {if (!state->AddPositiveLocal(2 + baseindex); else return 2;} chunk >>= 16;
        if (gt ? static_cast<short int>chunk > v : static_cast<short int>chunk < v) {if (!state->AddPositiveLocal(3 + baseindex); else return 3;} chunk >>= 16;

        // Following illustrates it:
        #include <stdint.h>
        #include <stdio.h>
        #include <stdlib.h>

        size_t bug(int64_t v, uint64_t chunk)
        {
            bool gt = true;

            if (gt ? static_cast<short int>chunk > v : static_cast<short int>chunk < v) {return 0;} chunk >>= 16;
            if (gt ? static_cast<short int>chunk > v : static_cast<short int>chunk < v) {return 1;} chunk >>= 16;
            if (gt ? static_cast<short int>chunk > v : static_cast<short int>chunk < v) {return 2;} chunk >>= 16;
            if (gt ? static_cast<short int>chunk > v : static_cast<short int>chunk < v) {return 3;} chunk >>= 16;

            return -1;
        }

        int main(int argc, char const *const argv[])
        {
            int64_t v;
            if (rand()*rand() == 3) {
                v = rand()*rand()*rand()*rand()*rand();
                printf("Change '3' to something else and run test again\n");
            }
            else {
                v = 0x2222000000000000ULL;
            }

            size_t idx;

            idx = bug(200, v);
            if (idx != 3)
                printf("Compiler failed: idx == %d (expected idx == 3)\n", idx);

            v = 0x2222000000000000ULL;
            idx = bug(200, v);
            if (idx == 3)
                printf("Touching v made it work\n", idx);
        }
        */
    }
    else if (width == 32) {
        if (gt ? static_cast<int>(chunk) > v : static_cast<int>(chunk) < v) {if (!find_action<action, Callback>( 0 + baseindex, static_cast<int>(chunk), state, callback)) return false;} chunk >>= 32;
        if (gt ? static_cast<int>(chunk) > v : static_cast<int>(chunk) < v) {if (!find_action<action, Callback>( 1 + baseindex, static_cast<int>(chunk), state, callback)) return false;} chunk >>= 32;
    }
    else if (width == 64) {
        if (gt ? static_cast<int64_t>(v) > v : static_cast<int64_t>(v) < v) {if (!find_action<action, Callback>( 0 + baseindex, static_cast<int64_t>(v), state, callback)) return false;};
    }

    return true;
}


template<bool eq, Action action, size_t width, class Callback> inline bool Array::CompareEquality(int64_t value, size_t start, size_t end, size_t baseindex, QueryState<int64_t>* state, Callback callback) const
{
    // Find items in this Array that are equal (eq == true) or different (eq = false) from 'value'

    TIGHTDB_ASSERT(start <= m_size && (end <= m_size || end == std::size_t(-1)) && start <= end);

    size_t ee = round_up(start, 64 / no0(width));
    ee = ee > end ? end : ee;
    for (; start < ee; ++start)
        if (eq ? (Get<width>(start) == value) : (Get<width>(start) != value)) {
            if (!find_action<action, Callback>(start + baseindex, Get<width>(start), state, callback))
                return false;
        }

    if (start >= end)
        return true;

    if (width != 32 && width != 64) {
        const int64_t* p = reinterpret_cast<const int64_t*>(m_data + (start * width / 8));
        const int64_t* const e = reinterpret_cast<int64_t*>(m_data + (end * width / 8)) - 1;
        const uint64_t mask = (width == 64 ? ~0ULL : ((1ULL << (width == 64 ? 0 : width)) - 1ULL)); // Warning free way of computing (1ULL << width) - 1
        const uint64_t valuemask = ~0ULL / no0(mask) * (value & mask); // the "== ? :" is to avoid division by 0 compiler error

        while (p < e) {
            uint64_t chunk = *p;
            uint64_t v2 = chunk ^ valuemask;
            start = (p - reinterpret_cast<int64_t*>(m_data)) * 8 * 8 / no0(width);
            size_t a = 0;

            while (eq ? TestZero<width>(v2) : v2) {

                if (find_action_pattern<action, Callback>(start + baseindex, cascade<width>(eq ? v2 : ~v2), state, callback))
                    break; // consumed

                size_t t = FindZero<eq, width>(v2);
                a += t;

                if (a >= 64 / no0(width))
                    break;

                if (!find_action<action, Callback>(a + start + baseindex, Get<width>(start + t), state, callback))
                    return false;
                v2 >>= (t + 1) * width;
                a += 1;
            }

            ++p;
        }

        // Loop ended because we are near end or end of array. No need to optimize search in remainder in this case because end of array means that
        // lots of search work has taken place prior to ending here. So time spent searching remainder is relatively tiny
        start = (p - reinterpret_cast<int64_t*>(m_data)) * 8 * 8 / no0(width);
    }

    while (start < end) {
        if (eq ? Get<width>(start) == value : Get<width>(start) != value) {
            if (!find_action<action, Callback>( start + baseindex, Get<width>(start), state, callback))
                return false;
        }
        ++start;
    }

        return true;
}

// There exists a couple of find() functions that take more or less template arguments. Always call the one that
// takes as most as possible to get best performance.

// This is the one installed into the m_finder slots.
template<class cond, Action action, size_t bitwidth>
bool Array::find(int64_t value, size_t start, size_t end, size_t baseindex, QueryState<int64_t>* state) const
{
    return find<cond, action, bitwidth>(value, start, end, baseindex, state, CallbackDummy());
}

template<class cond, Action action, class Callback>
bool Array::find(int64_t value, size_t start, size_t end, size_t baseindex, QueryState<int64_t>* state,
                 Callback callback) const
{
    TIGHTDB_TEMPEX4(return find, cond, action, m_width, Callback, (value, start, end, baseindex, state, callback));
}

template<class cond, Action action, size_t bitwidth, class Callback>
bool Array::find(int64_t value, size_t start, size_t end, size_t baseindex, QueryState<int64_t>* state,
                 Callback callback) const
{
    return find_optimized<cond, action, bitwidth, Callback>(value, start, end, baseindex, state, callback);
}

#ifdef TIGHTDB_COMPILER_SSE
// 'items' is the number of 16-byte SSE chunks. Returns index of packed element relative to first integer of first chunk
template<class cond2, Action action, size_t width, class Callback>
bool Array::FindSSE(int64_t value, __m128i *data, size_t items, QueryState<int64_t>* state, size_t baseindex,
                    Callback callback) const
{
    __m128i search = {0};

    // FIXME: Lasse, should these casts not be to int8_t, int16_t, int32_t respecitvely?
    if (width == 8)
        search = _mm_set1_epi8(static_cast<char>(value)); // FIXME: Lasse, Should this not be a cast to 'signed char'?
    else if (width == 16)
        search = _mm_set1_epi16(static_cast<short int>(value));
    else if (width == 32)
        search = _mm_set1_epi32(static_cast<int>(value));
    else if (width == 64) {
        search = _mm_set_epi64x(value, value);
    }

    return FindSSE_intern<cond2, action, width, Callback>(data, &search, items, state, baseindex, callback);
}

// Compares packed action_data with packed data (equal, less, etc) and performs aggregate action (max, min, sum,
// find_all, etc) on value inside action_data for first match, if any
template<class cond2, Action action, size_t width, class Callback>
TIGHTDB_FORCEINLINE bool Array::FindSSE_intern(__m128i* action_data, __m128i* data, size_t items,
                                               QueryState<int64_t>* state, size_t baseindex, Callback callback) const
{
    cond2 c;
    int cond = c.condition();
    size_t i = 0;
    __m128i compare = {0};
    unsigned int resmask;

    // Search loop. Unrolling it has been tested to NOT increase performance (apparently mem bound)
    for (i = 0; i < items; ++i) {
        // equal / not-equal
        if (cond == cond_Equal || cond == cond_NotEqual) {
            if (width == 8)
                compare = _mm_cmpeq_epi8(action_data[i], *data);
            if (width == 16)
                compare = _mm_cmpeq_epi16(action_data[i], *data);
            if (width == 32)
                compare = _mm_cmpeq_epi32(action_data[i], *data);
            if (width == 64) {
                compare = _mm_cmpeq_epi64(action_data[i], *data); // SSE 4.2 only
            }
        }

        // greater
        else if (cond == cond_Greater) {
            if (width == 8)
                compare = _mm_cmpgt_epi8(action_data[i], *data);
            if (width == 16)
                compare = _mm_cmpgt_epi16(action_data[i], *data);
            if (width == 32)
                compare = _mm_cmpgt_epi32(action_data[i], *data);
            if (width == 64)
                compare = _mm_cmpgt_epi64(action_data[i], *data);
        }
        // less
        else if (cond == cond_Less) {
            if (width == 8)
                compare = _mm_cmplt_epi8(action_data[i], *data);
            if (width == 16)
                compare = _mm_cmplt_epi16(action_data[i], *data);
            if (width == 32)
                compare = _mm_cmplt_epi32(action_data[i], *data);
            if (width == 64){
                // There exists no _mm_cmplt_epi64 instruction, so emulate it. _mm_set1_epi8(0xff) is pre-calculated by compiler.
                compare = _mm_cmpeq_epi64(action_data[i], *data);
                compare = _mm_andnot_si128(compare, _mm_set1_epi32(0xffffffff));
            }
        }

        resmask = _mm_movemask_epi8(compare);

        if (cond == cond_NotEqual)
            resmask = ~resmask & 0x0000ffff;

//        if (resmask != 0)
//            printf("resmask=%d\n", resmask);

        size_t s = i * sizeof (__m128i) * 8 / no0(width);

        while (resmask != 0) {

            uint64_t upper = LowerBits<width / 8>() << (no0(width / 8) - 1);
            uint64_t pattern = resmask & upper; // fixme, bits at wrong offsets. Only OK because we only use them in 'count' aggregate
            if (find_action_pattern<action, Callback>(s + baseindex, pattern, state, callback))
                break;

            size_t idx = FirstSetBit(resmask) * 8 / no0(width);
            s += idx;
            if (!find_action<action, Callback>( s + baseindex, GetUniversal<width>(reinterpret_cast<char*>(data), s), state, callback))
                return false;
            resmask >>= (idx + 1) * no0(width) / 8;
            ++s;
        }
    }

    return true;
}
#endif //TIGHTDB_COMPILER_SSE

template<class cond, Action action, class Callback>
bool Array::CompareLeafs(const Array* foreign, size_t start, size_t end, size_t baseindex, QueryState<int64_t>* state,
                         Callback callback) const
{
    cond c;
    TIGHTDB_ASSERT(start <= end);
    if(start == end)
        return true;


    int64_t v;

    // We can compare first element without checking for out-of-range
    v = get(start);
    if (c(v, foreign->get(start))) {
        if (!find_action<action, Callback>(start + baseindex, v, state, callback))
            return false;
    }

    start++;

    if (start + 3 < end) {
        v = get(start);
        if (c(v, foreign->get(start)))
            if (!find_action<action, Callback>(start + baseindex, v, state, callback))
                return false;

        v = get(start + 1);
        if (c(v, foreign->get(start + 1)))
            if (!find_action<action, Callback>(start + 1 + baseindex, v, state, callback))
                return false;

        v = get(start + 2);
        if (c(v, foreign->get(start + 2)))
            if (!find_action<action, Callback>(start + 2 + baseindex, v, state, callback))
                return false;

        start += 3;
    }
    else if (start == end) {
        return true;
    }

    bool r;
    TIGHTDB_TEMPEX4(r = CompareLeafs, cond, action, m_width, Callback, (foreign, start, end, baseindex, state, callback))
    return r;
}


template<class cond, Action action, size_t width, class Callback> bool Array::CompareLeafs(const Array* foreign, size_t start, size_t end, size_t baseindex, QueryState<int64_t>* state, Callback callback) const
{
    size_t fw = foreign->m_width;
    bool r;
    TIGHTDB_TEMPEX5(r = CompareLeafs4, cond, action, width, Callback, fw, (foreign, start, end, baseindex, state, callback))
    return r;
}


template<class cond, Action action, size_t width, class Callback, size_t foreign_width>
bool Array::CompareLeafs4(const Array* foreign, size_t start, size_t end, size_t baseindex, QueryState<int64_t>* state,
                          Callback callback) const
{
    cond c;
    char* foreign_m_data = foreign->m_data;

    if (width == 0 && foreign_width == 0) {
        if (c(0, 0)) {
            while (start < end) {
                if (!find_action<action, Callback>(start + baseindex, 0, state, callback))
                    return false;
                start++;
            }
        }
        else {
            return true;
        }
    }


#if defined(TIGHTDB_COMPILER_SSE)
    if (cpuid_sse<42>() && width == foreign_width && (width == 8 || width == 16 || width == 32)) {
        // We can only use SSE if both bitwidths are equal and above 8 bits and all values are signed
        while (start < end && (((reinterpret_cast<size_t>(m_data) & 0xf) * 8 + start * width) % (128) != 0)) {
            int64_t v = GetUniversal<width>(m_data, start);
            int64_t fv = GetUniversal<foreign_width>(foreign_m_data, start);
            if (c(v, fv)) {
                if (!find_action<action, Callback>(start + baseindex, v, state, callback))
                    return false;
            }
            start++;
        }
        if (start == end)
            return true;


        size_t sse_items = (end - start) * width / 128;
        size_t sse_end = start + sse_items * 128 / no0(width);

        while (start < sse_end) {
            __m128i* a = reinterpret_cast<__m128i*>(m_data + start * width / 8);
            __m128i* b = reinterpret_cast<__m128i*>(foreign_m_data + start * width / 8);

            bool continue_search = FindSSE_intern<cond, action, width, Callback>(a, b, 1, state, baseindex + start, callback);

            if (!continue_search)
                return false;

            start += 128 / no0(width);
        }
    }
#endif


#if 0 // this method turned out to be 33% slower than a naive loop. Find out why

    // index from which both arrays are 64-bit aligned
    size_t a = round_up(start, 8 * sizeof (int64_t) / (width < foreign_width ? width : foreign_width));

    while (start < end && start < a) {
        int64_t v = GetUniversal<width>(m_data, start);
        int64_t fv = GetUniversal<foreign_width>(foreign_m_data, start);

        if (v == fv)
            r++;

        start++;
    }

    if (start >= end)
        return r;

    uint64_t chunk;
    uint64_t fchunk;

    size_t unroll_outer = (foreign_width > width ? foreign_width : width) / (foreign_width < width ? foreign_width : width);
    size_t unroll_inner = 64 / (foreign_width > width ? foreign_width : width);

    while (start + unroll_outer * unroll_inner < end) {

        // fetch new most narrow chunk
        if (foreign_width <= width)
            fchunk = *reinterpret_cast<int64_t*>(foreign_m_data + start * foreign_width / 8);
        else
            chunk = *reinterpret_cast<int64_t*>(m_data + start * width / 8);

        for (size_t uo = 0; uo < unroll_outer; uo++) {

            // fetch new widest chunk
            if (foreign_width > width)
                fchunk = *reinterpret_cast<int64_t*>(foreign_m_data + start * foreign_width / 8);
            else
                chunk = *reinterpret_cast<int64_t*>(m_data + start * width / 8);

            size_t newstart = start + unroll_inner;
            while (start < newstart) {

                // Isolate first value from chunk
                int64_t v = (chunk << (64 - width)) >> (64 - width);
                int64_t fv = (fchunk << (64 - foreign_width)) >> (64 - foreign_width);
                chunk >>= width;
                fchunk >>= foreign_width;

                // Sign extend if required
                v = (width <= 4) ? v : (width == 8) ? int8_t(v) : (width == 16) ? int16_t(v) : (width == 32) ? int32_t(v) : int64_t(v);
                fv = (foreign_width <= 4) ? fv : (foreign_width == 8) ? int8_t(fv) : (foreign_width == 16) ? int16_t(fv) : (foreign_width == 32) ? int32_t(fv) : int64_t(fv);

                if (v == fv)
                    r++;

                start++;

            }


        }
    }
#endif



/*
    // Unrolling helped less than 2% (non-frequent matches). Todo, investigate further
    while (start + 1 < end) {
        int64_t v = GetUniversal<width>(m_data, start);
        int64_t v2 = GetUniversal<width>(m_data, start + 1);

        int64_t fv = GetUniversal<foreign_width>(foreign_m_data, start);
        int64_t fv2 = GetUniversal<foreign_width>(foreign_m_data, start + 1);

        if (c(v, fv)) {
            if (!find_action<action, Callback>(start + baseindex, v, state, callback))
                return false;
        }

        if (c(v2, fv2)) {
            if (!find_action<action, Callback>(start + 1 + baseindex, v2, state, callback))
                return false;
        }

        start += 2;
    }
 */

    while (start < end) {
        int64_t v = GetUniversal<width>(m_data, start);
        int64_t fv = GetUniversal<foreign_width>(foreign_m_data, start);

        if (c(v, fv)) {
            if (!find_action<action, Callback>(start + baseindex, v, state, callback))
                return false;
        }

        start++;
    }

    return true;
}


template<class cond2, Action action, size_t bitwidth, class Callback>
bool Array::Compare(int64_t value, size_t start, size_t end, size_t baseindex, QueryState<int64_t>* state,
                    Callback callback) const
{
    cond2 c;
    int cond = c.condition();
    bool ret = false;

    if (cond == cond_Equal)
        ret = CompareEquality<true, action, bitwidth, Callback>(value, start, end, baseindex, state, callback);
    else if (cond == cond_NotEqual)
        ret = CompareEquality<false, action, bitwidth, Callback>(value, start, end, baseindex, state, callback);
    else if (cond == cond_Greater)
        ret = CompareRelation<true, action, bitwidth, Callback>(value, start, end, baseindex, state, callback);
    else if (cond == cond_Less)
        ret = CompareRelation<false, action, bitwidth, Callback>(value, start, end, baseindex, state, callback);
    else
        TIGHTDB_ASSERT(false);

    return ret;
}

template<bool gt, Action action, size_t bitwidth, class Callback>
bool Array::CompareRelation(int64_t value, size_t start, size_t end, size_t baseindex, QueryState<int64_t>* state,
                            Callback callback) const
{
    TIGHTDB_ASSERT(start <= m_size && (end <= m_size || end == std::size_t(-1)) && start <= end);
    uint64_t mask = (bitwidth == 64 ? ~0ULL : ((1ULL << (bitwidth == 64 ? 0 : bitwidth)) - 1ULL)); // Warning free way of computing (1ULL << width) - 1

    size_t ee = round_up(start, 64 / no0(bitwidth));
    ee = ee > end ? end : ee;
    for (; start < ee; start++) {
        if (gt ? (Get<bitwidth>(start) > value) : (Get<bitwidth>(start) < value)) {
            if (!find_action<action, Callback>(start + baseindex, Get<bitwidth>(start), state, callback))
                return false;
        }
    }

    if (start >= end)
        return true; // none found, continue (return true) regardless what find_action() would have returned on match

    const int64_t* p = reinterpret_cast<const int64_t*>(m_data + (start * bitwidth / 8));
    const int64_t* const e = reinterpret_cast<int64_t*>(m_data + (end * bitwidth / 8)) - 1;

    // Matches are rare enough to setup fast linear search for remaining items. We use
    // bit hacks from http://graphics.stanford.edu/~seander/bithacks.html#HasLessInWord

    if (bitwidth == 1 || bitwidth == 2 || bitwidth == 4 || bitwidth == 8 || bitwidth == 16) {
        uint64_t magic = FindGTLT_Magic<gt, bitwidth>(value);

        // Bit hacks only work if searched item <= 127 for 'greater than' and item <= 128 for 'less than'
        if (value != int64_t((magic & mask)) && value >= 0 && bitwidth >= 2 && value <= static_cast<int64_t>((mask >> 1) - (gt ? 1 : 0))) {
            // 15 ms
            while (p < e) {
                uint64_t upper = LowerBits<bitwidth>() << (no0(bitwidth) - 1);

                const int64_t v = *p;
                size_t idx;

                // Bit hacks only works for positive items in chunk, so test their sign bits
                upper = upper & v;

                if ((bitwidth > 4 ? !upper : true)) {
                    // Assert that all values in chunk are positive.
                    TIGHTDB_ASSERT(bitwidth <= 4 || ((LowerBits<bitwidth>() << (no0(bitwidth) - 1)) & value) == 0);
                    idx = FindGTLT_Fast<gt, action, bitwidth, Callback>(v, magic, state, (p - reinterpret_cast<int64_t*>(m_data)) * 8 * 8 / no0(bitwidth) + baseindex, callback);
                }
                else
                    idx = FindGTLT<gt, action, bitwidth, Callback>(value, v, state, (p - reinterpret_cast<int64_t*>(m_data)) * 8 * 8 / no0(bitwidth) + baseindex, callback);

                if (!idx)
                    return false;
                ++p;
            }
        }
        else {
            // 24 ms
            while (p < e) {
                int64_t v = *p;
                if (!FindGTLT<gt, action, bitwidth, Callback>(value, v, state, (p - reinterpret_cast<int64_t*>(m_data)) * 8 * 8 / no0(bitwidth) + baseindex, callback))
                    return false;
                ++p;
            }
        }
        start = (p - reinterpret_cast<int64_t *>(m_data)) * 8 * 8 / no0(bitwidth);
    }

    // matchcount logic in SIMD no longer pays off for 32/64 bit ints because we have just 4/2 elements

    // Test unaligned end and/or values of width > 16 manually
    while (start < end) {
        if (gt ? Get<bitwidth>(start) > value : Get<bitwidth>(start) < value) {
            if (!find_action<action, Callback>( start + baseindex, Get<bitwidth>(start), state, callback))
                return false;
        }
        ++start;
    }
    return true;

}

template<class cond> size_t Array::find_first(int64_t value, size_t start, size_t end) const
{
    cond c;
    TIGHTDB_ASSERT(start <= m_size && (end <= m_size || end == std::size_t(-1)) && start <= end);
    QueryState<int64_t> state;
    state.m_state = not_found;
    Finder finder = m_finder[c.condition()];
    (this->*finder)(value, start, end, 0, &state);

    return static_cast<size_t>(state.m_state);
}

//*************************************************************************************
// Finding code ends                                                                  *
//*************************************************************************************




} // namespace tightdb

#endif // TIGHTDB_ARRAY_HPP<|MERGE_RESOLUTION|>--- conflicted
+++ resolved
@@ -1254,15 +1254,13 @@
 }
 
 
-<<<<<<< HEAD
-=======
 inline void Array::get_chunk(std::size_t ndx, int64_t res[8]) const TIGHTDB_NOEXCEPT
 {
     TIGHTDB_ASSERT(ndx < m_size);
     (this->*m_chunk_getter)(ndx, res);
 }
 
->>>>>>> 6461c312
+
 inline int64_t Array::get(std::size_t ndx) const TIGHTDB_NOEXCEPT
 {
     TIGHTDB_ASSERT(is_attached());
