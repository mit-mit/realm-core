--- conflicted
+++ resolved
@@ -108,11 +108,7 @@
     // FIXME: Rename `m_spec` to `m_types`.
     Array m_top;
     Array m_spec;        // 1st slot in m_top
-<<<<<<< HEAD
-    ArrayString m_names; // 2sn slot in m_top
-=======
     ArrayString m_names; // 2nd slot in m_top
->>>>>>> cf9b6b48
     Array m_attr;        // 3rd slot in m_top
     Array m_subspecs;    // 4th slot in m_top (optional)
     Array m_enumkeys;    // 5th slot in m_top (optional)
