--- conflicted
+++ resolved
@@ -32,12 +32,8 @@
 
 #include "impl/realm_coordinator.hpp"
 
-<<<<<<< HEAD
 #include <realm/db.hpp>
-=======
-#include <realm/group.hpp>
 #include <realm/util/scope_exit.hpp>
->>>>>>> 3e48b697
 
 namespace realm {
 class TestHelper {
@@ -427,14 +423,12 @@
 
     SyncServer server;
     SyncTestFile config(server, "default");
-    config.cache = false;
     config.schema = Schema{
         {"object", {
             {"value", PropertyType::Int},
         }},
     };
     SyncTestFile config2(server, "default");
-    config2.cache = false;
     config2.schema = config.schema;
 
     SECTION("can open synced Realms that don't already exist") {
@@ -454,7 +448,7 @@
         {
             auto realm = Realm::get_shared_realm(config2);
             realm->begin_transaction();
-            sync::create_object(realm->read_group(), *realm->read_group().get_table("class_object"));
+            realm->read_group().get_table("class_object")->create_object();
             realm->commit_transaction();
             wait_for_upload(*realm);
         }
@@ -477,7 +471,7 @@
         {
             auto realm = Realm::get_shared_realm(config2);
             realm->begin_transaction();
-            sync::create_object(realm->read_group(), *realm->read_group().get_table("class_object"));
+            realm->read_group().get_table("class_object")->create_object();
             realm->commit_transaction();
             wait_for_upload(*realm);
         }
