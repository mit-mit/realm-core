--- conflicted
+++ resolved
@@ -472,13 +472,9 @@
                 {"object", {{"col1", PropertyType::Int}}},
             };
             auto schema2 = add_property(schema1, "object", {"col2", PropertyType::Int});
-<<<<<<< HEAD
-            REQUIRE_MIGRATION_NEEDED(*realm, schema1, schema2);
+            REQUIRE_MIGRATION_NEEDED(*realm, schema1, schema2, "Property 'object.col2' has been added.");
             auto schema = realm->schema();
             REQUIRE(schema.size() == 1);
-=======
-            REQUIRE_MIGRATION_NEEDED(*realm, schema1, schema2, "Property 'object.col2' has been added.");
->>>>>>> 311579fc
         }
 
         SECTION("remove property from existing object schema") {
@@ -490,13 +486,8 @@
                      {"col2", PropertyType::Int},
                  }},
             };
-<<<<<<< HEAD
-            auto new_schema = remove_property(schema, "object", "col2");
-            REQUIRE_MIGRATION_NEEDED(*realm, schema, new_schema);
-=======
             REQUIRE_MIGRATION_NEEDED(*realm, schema, remove_property(schema, "object", "col2"),
                                      "Property 'object.col2' has been removed.");
->>>>>>> 311579fc
         }
 
         SECTION("migratation which replaces a persisted property with a computed one") {
@@ -2453,20 +2444,7 @@
     auto realm = Realm::get_shared_realm(config);
     REQUIRE_UPDATE_SUCCEEDS(*realm, schema, 0);
 
-<<<<<<< HEAD
-        DYNAMIC_SECTION("can remove properties from existing tables, but column is not removed" << mode_string) {
-            auto table = ObjectStore::table_for_object_type(realm->read_group(), "object");
-            REQUIRE_NOTHROW(realm->update_schema(remove_property(schema, "object", "value")));
-            REQUIRE(ObjectStore::table_for_object_type(realm->read_group(), "object")->get_column_count() == 2);
-            auto const& properties = realm->schema().find("object")->persisted_properties;
-            REQUIRE(properties.size() == 2);
-            auto col_keys = table->get_column_keys();
-            REQUIRE(col_keys.size() == 2);
-            REQUIRE(properties[0].column_key == col_keys[1]);
-        }
-=======
     INFO((config.schema_mode == SchemaMode::AdditiveDiscovered ? "AdditiveDiscovered" : "AdditiveExplicit"));
->>>>>>> 311579fc
 
     SECTION("can add new properties to existing tables") {
         REQUIRE_NOTHROW(realm->update_schema(add_property(schema, "object", {"value 3", PropertyType::Int})));
@@ -2535,7 +2513,7 @@
         REQUIRE_NOTHROW(realm->update_schema(remove_property(schema, "object", "value")));
         REQUIRE(ObjectStore::table_for_object_type(realm->read_group(), "object")->get_column_count() == 2);
         auto const& properties = realm->schema().find("object")->persisted_properties;
-        REQUIRE(properties.size() == 1);
+        REQUIRE(properties.size() == 2);
         auto col_keys = table->get_column_keys();
         REQUIRE(col_keys.size() == 2);
         REQUIRE(properties[0].column_key == col_keys[1]);
@@ -2553,17 +2531,6 @@
                                   "Property 'object.value 2' has been made required.");
     }
 
-<<<<<<< HEAD
-            // In case of additive schemas, changes to an external realm are on purpose
-            // propagated between different realm instances.
-            realm = Realm::get_shared_realm(config);
-            REQUIRE(realm->schema() != schema);
-            REQUIRE(realm->schema().find("object")->persisted_properties.size() == 3);
-            REQUIRE(realm->schema().find("object")->persisted_properties[0].column_key == col_keys[0]);
-            REQUIRE(realm->schema().find("object")->persisted_properties[1].column_key == col_keys[1]);
-            REQUIRE(realm->schema().find("object")->persisted_properties[2].column_key == col_keys[2]);
-        }
-=======
     SECTION("cannot change existing link targets") {
         REQUIRE_NOTHROW(realm->update_schema(
             add_table(schema, {"object 2",
@@ -2573,7 +2540,6 @@
         REQUIRE_THROWS_CONTAINING(realm->update_schema(set_target(realm->schema(), "object 2", "link", "object 2")),
                                   "Property 'object 2.link' has been changed from '<object>' to '<object 2>'.");
     }
->>>>>>> 311579fc
 
     SECTION("cannot change primary keys") {
         REQUIRE_THROWS_CONTAINING(realm->update_schema(set_primary_key(schema, "object", "value")),
@@ -2585,17 +2551,9 @@
                                                         {"pk", PropertyType::Int, Property::IsPrimary{true}},
                                                     }})));
 
-<<<<<<< HEAD
-            auto realm2 = Realm::get_shared_realm(config2);
-            auto realm3 = Realm::get_shared_realm(config3);
-            REQUIRE(realm->schema().find("object")->persisted_properties.size() == 2);
-            REQUIRE(realm2->schema().find("object")->persisted_properties.size() == 3);
-            REQUIRE(realm3->schema().find("object")->persisted_properties.size() == 3);
-=======
         REQUIRE_THROWS_CONTAINING(realm->update_schema(set_primary_key(realm->schema(), "object 2", "")),
                                   "Primary Key for class 'object 2' has been removed.");
     }
->>>>>>> 311579fc
 
     SECTION("schema version is allowed to go down") {
         REQUIRE_NOTHROW(realm->update_schema(schema, 1));
@@ -2649,10 +2607,14 @@
         realm2.reset();
         realm3.reset();
 
+        // In case of additive schemas, changes to an external realm are on purpose
+        // propagated between different realm instances.
         realm = Realm::get_shared_realm(config);
-        REQUIRE(realm->schema() == schema);
+        REQUIRE(realm->schema() != schema);
+        REQUIRE(realm->schema().find("object")->persisted_properties.size() == 3);
         REQUIRE(realm->schema().find("object")->persisted_properties[0].column_key == col_keys[0]);
         REQUIRE(realm->schema().find("object")->persisted_properties[1].column_key == col_keys[1]);
+        REQUIRE(realm->schema().find("object")->persisted_properties[2].column_key == col_keys[2]);
     }
 
     SECTION("can have different subsets of columns in different Realm instances") {
@@ -2668,7 +2630,7 @@
         auto realm3 = Realm::get_shared_realm(config3);
         REQUIRE(realm->schema().find("object")->persisted_properties.size() == 2);
         REQUIRE(realm2->schema().find("object")->persisted_properties.size() == 3);
-        REQUIRE(realm3->schema().find("object")->persisted_properties.size() == 1);
+        REQUIRE(realm3->schema().find("object")->persisted_properties.size() == 3);
 
         realm->refresh();
         realm2->refresh();
