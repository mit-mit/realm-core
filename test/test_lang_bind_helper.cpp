--- conflicted
+++ resolved
@@ -7144,11 +7144,10 @@
     }
 }
 
-<<<<<<< HEAD
 TEST(LangBindHelper_RollbackToInitialState1)
 {
     SHARED_GROUP_TEST_PATH(path);
-    UniquePtr<Replication> repl_w(makeWriteLogCollector(path, false, crypt_key()));
+    std::unique_ptr<Replication> repl_w(makeWriteLogCollector(path, false, crypt_key()));
     SharedGroup sg_w(*repl_w, SharedGroup::durability_Full, crypt_key());
     Group& group_w = const_cast<Group&>(sg_w.begin_read());
     LangBindHelper::promote_to_write(sg_w);
@@ -7159,16 +7158,13 @@
 TEST(LangBindHelper_RollbackToInitialState2)
 {
     SHARED_GROUP_TEST_PATH(path);
-    UniquePtr<Replication> repl_w(makeWriteLogCollector(path, false, crypt_key()));
+    std::unique_ptr<Replication> repl_w(makeWriteLogCollector(path, false, crypt_key()));
     SharedGroup sg_w(*repl_w, SharedGroup::durability_Full, crypt_key());
     sg_w.begin_write();
     sg_w.rollback();
 }
 
-#endif // TIGHTDB_ENABLE_REPLICATION
-=======
 #endif // REALM_ENABLE_REPLICATION
->>>>>>> 91f9fdb9
 
 #endif
 
