--- conflicted
+++ resolved
@@ -1,9 +1,7 @@
-<<<<<<< HEAD
-#include <cstring>
-=======
 #include "testsettings.hpp"
 #ifdef TEST_ARRAY_BLOB
->>>>>>> c986f849
+
+#include <cstring>
 
 #include <UnitTest++.h>
 
