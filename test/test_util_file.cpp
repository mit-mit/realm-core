#include "testsettings.hpp"
#ifdef TEST_UTIL_FILE

#include <realm/util/file.hpp>

#include "test.hpp"
#include <cstdio>

#ifndef _WIN32
#include <unistd.h>
#endif

using namespace realm;
using namespace realm::util;

// Test independence and thread-safety
// -----------------------------------
//
// All tests must be thread safe and independent of each other. This
// is required because it allows for both shuffling of the execution
// order and for parallelized testing.
//
// In particular, avoid using std::rand() since it is not guaranteed
// to be thread safe. Instead use the API offered in
// `test/util/random.hpp`.
//
// All files created in tests must use the TEST_PATH macro (or one of
// its friends) to obtain a suitable file system path. See
// `test/util/test_path.hpp`.
//
//
// Debugging and the ONLY() macro
// ------------------------------
//
// A simple way of disabling all tests except one called `Foo`, is to
// replace TEST(Foo) with ONLY(Foo) and then recompile and rerun the
// test suite. Note that you can also use filtering by setting the
// environment varible `UNITTEST_FILTER`. See `README.md` for more on
// this.
//
// Another way to debug a particular test, is to copy that test into
// `experiments/testcase.cpp` and then run `sh build.sh
// check-testcase` (or one of its friends) from the command line.

// FIXME: Methods on File are not yet implemented on Windows

TEST(Utils_File_dir)
{
#ifndef _WIN32
    if (getuid() == 0) {
        std::cout << "Utils_File_dir test skipped because you are running it as root\n\n";
        return;
    }
#endif

    std::string dir_name = File::resolve("tempdir", test_util::get_test_path_prefix());

    // Create directory
    bool dir_exists = File::is_dir(dir_name);
    CHECK_NOT(dir_exists);

    make_dir(dir_name);
    try {
        make_dir(dir_name);
    }
    catch (const FileAccessError& e) {
        CHECK_EQUAL(e.code(), ErrorCodes::FileAlreadyExists);
        CHECK_EQUAL(e.get_path(), dir_name);
        dir_exists = File::is_dir(dir_name);
    }
    CHECK(dir_exists);

#ifndef _WIN32
    bool perm_denied = false;
    try {
        make_dir("/foobar");
    }
    catch (const FileAccessError& e) {
        CHECK_EQUAL(e.get_path(), "/foobar");
        perm_denied = true;
    }
    CHECK(perm_denied);

    perm_denied = false;
    try {
        remove_dir("/usr");
    }
    catch (const FileAccessError& e) {
        CHECK_EQUAL(e.get_path(), "/usr");
        perm_denied = true;
    }
    CHECK(perm_denied);
#endif

    // Remove directory
    remove_dir(dir_name);
    try {
        remove_dir(dir_name);
    }
    catch (const FileAccessError& e) {
        CHECK_EQUAL(e.code(), ErrorCodes::FileNotFound);
        CHECK_EQUAL(e.get_path(), dir_name);
        dir_exists = false;
    }
    CHECK_NOT(dir_exists);

    // try_remove_dir missing directory
    dir_exists = try_remove_dir(dir_name);
    CHECK_NOT(dir_exists);

    // try_remove_dir existing directory
    make_dir(dir_name);
    dir_exists = try_remove_dir(dir_name);
    CHECK(dir_exists);
}

TEST(Utils_File_dir_unicode)
{
    // Test make_dir and remove_dir with paths that include special characters
    // This would previously fail on Windows
    std::string dir_name = File::resolve("temporäreDatei", test_util::get_test_path_prefix());

    // Create directory
    bool dir_exists = File::is_dir(dir_name);
    CHECK_NOT(dir_exists);

    make_dir(dir_name);
    try {
        make_dir(dir_name);
    }
    catch (const FileAccessError& e) {
        CHECK_EQUAL(e.code(), ErrorCodes::FileAlreadyExists);
        CHECK_EQUAL(e.get_path(), dir_name);
        dir_exists = File::is_dir(dir_name);
    }
    CHECK(dir_exists);

    // Remove directory
    remove_dir(dir_name);
    try {
        remove_dir(dir_name);
    }
    catch (const FileAccessError& e) {
        CHECK_EQUAL(e.code(), ErrorCodes::FileNotFound);
        CHECK_EQUAL(e.get_path(), dir_name);
        dir_exists = false;
    }
    CHECK_NOT(dir_exists);

    // try_remove_dir missing directory
    dir_exists = try_remove_dir(dir_name);
    CHECK_NOT(dir_exists);

    // try_remove_dir existing directory
    make_dir(dir_name);
    dir_exists = try_remove_dir(dir_name);
    CHECK(dir_exists);
}

TEST(Utils_File_resolve)
{
    std::string res;
    res = File::resolve("", "");
    CHECK_EQUAL(res, ".");

#ifdef _WIN32
    res = File::resolve("C:\\foo\\bar", "dir");
    CHECK_EQUAL(res, "C:\\foo\\bar");

    res = File::resolve("foo\\bar", "");
    CHECK_EQUAL(res, "foo\\bar");

    res = File::resolve("file", "dir");
    CHECK_EQUAL(res, "dir\\file");

    res = File::resolve("file\\", "dir");
    CHECK_EQUAL(res, "dir\\file\\");
#else
    res = File::resolve("/foo/bar", "dir");
    CHECK_EQUAL(res, "/foo/bar");

    res = File::resolve("foo/bar", "");
    CHECK_EQUAL(res, "foo/bar");

    res = File::resolve("file", "dir");
    CHECK_EQUAL(res, "dir/file");

    res = File::resolve("file/", "dir");
    CHECK_EQUAL(res, "dir/file/");
#endif

    /* Function does not work as specified - but not used
    res = File::resolve("../baz", "/foo/bar");
    CHECK_EQUAL(res, "/foo/baz");
    */
}

<<<<<<< HEAD
#ifndef _WIN32 // An open file cannot be deleted on Windows
TEST(Utils_File_remove_open)
{
    if (test_util::test_dir_is_exfat())
        return;

    std::string file_name = File::resolve("FooBar", test_util::get_test_path_prefix());
    File f(file_name, File::mode_Write);

    CHECK_EQUAL(f.is_removed(), false);
    std::remove(file_name.c_str());
    CHECK_EQUAL(f.is_removed(), true);
}
#endif
=======
TEST(Utils_File_RemoveDirRecursive)
{
    TEST_DIR(dir_0);
    auto touch = [](const std::string& path) {
        File(path, File::mode_Write);
    };
    std::string dir_1  = File::resolve("dir_1",  dir_0);
    make_dir(dir_1);
    std::string dir_2  = File::resolve("dir_2",  dir_1);
    make_dir(dir_2);
    std::string dir_3  = File::resolve("dir_3",  dir_2);
    make_dir(dir_3);
    std::string file_1 = File::resolve("file_1", dir_2);
    touch(file_1);
    std::string dir_4  = File::resolve("dir_4",  dir_2);
    make_dir(dir_4);
    std::string file_2 = File::resolve("file_2", dir_2);
    touch(file_2);
    std::string file_3 = File::resolve("file_3", dir_3);
    touch(file_3);
    std::string file_4 = File::resolve("file_4", dir_4);
    touch(file_4);
    remove_dir_recursive(dir_1);
    remove_dir(dir_0);
}
>>>>>>> 792fd5bd

TEST(Utils_File_TryRemoveDirRecursive)
{
    TEST_DIR(dir_0);
    bool did_exist = false;

    std::string dir_1  = File::resolve("dir_1",  dir_0);
    make_dir(dir_1);
    did_exist = try_remove_dir_recursive(dir_1);
    CHECK(did_exist);

    std::string dir_2  = File::resolve("dir_2",  dir_0);
    did_exist = try_remove_dir_recursive(dir_2);
    CHECK(!did_exist);

    std::string dir_3  = File::resolve("dir_3",  dir_0);
    make_dir(dir_3);
    std::string file_1 = File::resolve("file_1", dir_3);
    File(file_1, File::mode_Write);
    did_exist = try_remove_dir_recursive(dir_3);
    CHECK(did_exist);

    // Try to remove dir_3 again;
    did_exist = try_remove_dir_recursive(dir_3);
    CHECK(!did_exist);
}

TEST(Utils_File_ForEach)
{
    TEST_DIR(dir_0);
    auto touch = [](const std::string& path) {
        File(path, File::mode_Write);
    };
    std::string dir_1  = File::resolve("dir_1",  dir_0);
    make_dir(dir_1);
    std::string file_1 = File::resolve("file_1", dir_0);
    touch(file_1);
    std::string dir_2  = File::resolve("dir_2",  dir_0);
    make_dir(dir_2);
    std::string file_2 = File::resolve("file_2", dir_0);
    touch(file_2);
    std::string dir_3  = File::resolve("dir_3",  dir_1);
    make_dir(dir_3);
    std::string file_3 = File::resolve("file_3", dir_1);
    touch(file_3);
    std::string dir_4  = File::resolve("dir_4",  dir_2);
    make_dir(dir_4);
    std::string file_4 = File::resolve("file_4", dir_2);
    touch(file_4);
    std::string file_5 = File::resolve("file_5", dir_3);
    touch(file_5);
    std::string file_6 = File::resolve("file_6", dir_4);
    touch(file_6);
    std::vector<std::pair<std::string, std::string>> files;
    auto handler = [&](const std::string& file, const std::string& dir) {
        files.emplace_back(dir, file);
        return true;
    };
    File::for_each(dir_0, handler);
    std::sort(files.begin(), files.end());
    std::string dir_1_3 = File::resolve("dir_3", "dir_1");
    std::string dir_2_4 = File::resolve("dir_4", "dir_2");
    if (CHECK_EQUAL(6, files.size())) {
        CHECK_EQUAL("",       files[0].first);
        CHECK_EQUAL("file_1", files[0].second);
        CHECK_EQUAL("",       files[1].first);
        CHECK_EQUAL("file_2", files[1].second);
        CHECK_EQUAL("dir_1",  files[2].first);
        CHECK_EQUAL("file_3", files[2].second);
        CHECK_EQUAL(dir_1_3,  files[3].first);
        CHECK_EQUAL("file_5", files[3].second);
        CHECK_EQUAL("dir_2",  files[4].first);
        CHECK_EQUAL("file_4", files[4].second);
        CHECK_EQUAL(dir_2_4,  files[5].first);
        CHECK_EQUAL("file_6", files[5].second);
    }
}

#endif<|MERGE_RESOLUTION|>--- conflicted
+++ resolved
@@ -194,49 +194,6 @@
     CHECK_EQUAL(res, "/foo/baz");
     */
 }
-
-<<<<<<< HEAD
-#ifndef _WIN32 // An open file cannot be deleted on Windows
-TEST(Utils_File_remove_open)
-{
-    if (test_util::test_dir_is_exfat())
-        return;
-
-    std::string file_name = File::resolve("FooBar", test_util::get_test_path_prefix());
-    File f(file_name, File::mode_Write);
-
-    CHECK_EQUAL(f.is_removed(), false);
-    std::remove(file_name.c_str());
-    CHECK_EQUAL(f.is_removed(), true);
-}
-#endif
-=======
-TEST(Utils_File_RemoveDirRecursive)
-{
-    TEST_DIR(dir_0);
-    auto touch = [](const std::string& path) {
-        File(path, File::mode_Write);
-    };
-    std::string dir_1  = File::resolve("dir_1",  dir_0);
-    make_dir(dir_1);
-    std::string dir_2  = File::resolve("dir_2",  dir_1);
-    make_dir(dir_2);
-    std::string dir_3  = File::resolve("dir_3",  dir_2);
-    make_dir(dir_3);
-    std::string file_1 = File::resolve("file_1", dir_2);
-    touch(file_1);
-    std::string dir_4  = File::resolve("dir_4",  dir_2);
-    make_dir(dir_4);
-    std::string file_2 = File::resolve("file_2", dir_2);
-    touch(file_2);
-    std::string file_3 = File::resolve("file_3", dir_3);
-    touch(file_3);
-    std::string file_4 = File::resolve("file_4", dir_4);
-    touch(file_4);
-    remove_dir_recursive(dir_1);
-    remove_dir(dir_0);
-}
->>>>>>> 792fd5bd
 
 TEST(Utils_File_TryRemoveDirRecursive)
 {
